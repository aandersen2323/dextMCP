import { McpServer, ResourceTemplate } from '@modelcontextprotocol/sdk/server/mcp.js';
import { StreamableHTTPServerTransport } from '@modelcontextprotocol/sdk/server/streamableHttp.js';
import express from 'express';
import cors from 'cors';
import { z } from 'zod';
import VectorDatabase from './database.js';
import { initializeMCPClient, getMCPClient } from './lib/mcpClient.js';
import { getRecommender } from './tool_recommender.js';
import crypto from 'crypto';
import {
    buildCorsOptions,
    createAdminAuthenticator,
    createInMemoryRateLimiter,
    secureSessionId,
    maskError
} from './security.js';
<<<<<<< HEAD
import {
    logger,
    createChildLogger,
    createRequestLogger,
    metricsMiddleware,
    metricsHandler
} from './observability.js';

const appLogger = createChildLogger({ module: 'mcp-server' });
=======
>>>>>>> ac1bedb3

// 从数据库读取服务器信息并生成增强描述
async function getEnhancedServerDescription() {
    try {
        const serverDescriptions = [];

        // 确保 MCP 客户端已准备就绪
        try {
            const mcpClient = await ensureMCPClientReady();
            const tools = await mcpClient.getTools();

            // 按服务器分组工具
            const toolsByServer = {};
            tools.forEach(tool => {
                // 从工具名称中提取服务器名称（格式：serverName__toolName）
                const parts = tool.name.split('__');
                const serverName = parts[0] || 'unknown';
                const toolName = parts.slice(1).join('__') || tool.name;

                if (!toolsByServer[serverName]) {
                    toolsByServer[serverName] = [];
                }
                toolsByServer[serverName].push(toolName);
            });

            // 从数据库获取服务器配置
            await ensureVectorDatabaseReady();
            const db = vectorDatabase.db;
            const stmt = db.prepare('SELECT * FROM mcp_servers WHERE enabled = 1 ORDER BY server_name');
            const mcpServers = stmt.all();

            for (const serverRow of mcpServers) {
                let description = serverRow.server_name;

                if (serverRow.description) {
                    description += `(${serverRow.description})`;
                }

                // 添加工具名称列表
                const serverTools = toolsByServer[serverRow.server_name];
                if (serverTools && serverTools.length > 0) {
                    description += ` - 工具: ${serverTools.join(', ')}`;
                }

                serverDescriptions.push(description);
            }
        } catch (error) {
            appLogger.error({ err: error }, '获取MCP工具信息失败');
            // 如果获取工具信息失败，仍然返回基本的服务器描述
            try {
                await ensureVectorDatabaseReady();
                const db = vectorDatabase.db;
                const stmt = db.prepare('SELECT server_name, description FROM mcp_servers WHERE enabled = 1 ORDER BY server_name');
                const mcpServers = stmt.all();

                for (const serverRow of mcpServers) {
                    if (serverRow.description) {
                        serverDescriptions.push(`${serverRow.server_name}(${serverRow.description})`);
                    } else {
                        serverDescriptions.push(serverRow.server_name);
                    }
                }
            } catch (dbError) {
                appLogger.error({ err: dbError }, '从数据库读取服务器配置失败');
            }
        }

        if (serverDescriptions.length > 0) {
            return `当前可以使用的服务器：${serverDescriptions.join('、')}，务必不要直接使用它们，只可以使用它们用来检索！`;
        }

        return '';
    } catch (error) {
        appLogger.error({ err: error }, '获取增强服务器描述失败');
        return '';
    }
}

// 获取动态服务器名称
const mcpToolsInfo = globalThis.mcpToolsInfo || { serverName: 'dext', tools: [] };
const dynamicServerName = mcpToolsInfo.serverName || 'dext';

// Create an MCP server with dynamic name
const server = new McpServer({
    name: dynamicServerName,
    version: '1.0.0'
});

appLogger.info(`创建MCP服务器: ${dynamicServerName}`);

const vectorDatabase = new VectorDatabase();
let vectorDatabaseInitPromise = null;
let mcpClient = null;
let mcpClientInitPromise = null;
const toolRecommender = getRecommender();
let recommenderInitPromise = null;

async function ensureToolRecommenderReady() {
    if (toolRecommender.isReady) {
        return toolRecommender;
    }

    if (recommenderInitPromise) {
        return recommenderInitPromise;
    }

    recommenderInitPromise = (async () => {
        await ensureVectorDatabaseReady();
        const client = await ensureMCPClientReady();
        await toolRecommender.initialize(client, { autoIndex: true });
        appLogger.info('✅ 工具推荐系统已准备就绪');
        return toolRecommender;
    })();

    try {
        return await recommenderInitPromise;
    } catch (error) {
        recommenderInitPromise = null;
        throw error;
    }
}

async function ensureVectorDatabaseReady() {
    if (vectorDatabaseInitPromise) {
        await vectorDatabaseInitPromise;
        return;
    }

    vectorDatabaseInitPromise = (async () => {
        await vectorDatabase.initialize();
    })();

    try {
        await vectorDatabaseInitPromise;
    } catch (error) {
        vectorDatabaseInitPromise = null;
        throw error;
    }
}

async function ensureMCPClientReady() {
    // 首先尝试获取已初始化的客户端
    const existingClient = getMCPClient();
    if (existingClient) {
        return existingClient;
    }

    if (mcpClientInitPromise) {
        return await mcpClientInitPromise;
    }

    mcpClientInitPromise = (async () => {
        try {
            mcpClient = await initializeMCPClient();
            if (mcpClient) {
                appLogger.info('✅ MCP客户端初始化成功');
            } else {
                appLogger.info('⚠️ MCP客户端初始化失败，使用空客户端');
                mcpClient = { async getTools() { return []; } };
            }
            return mcpClient;
        } catch (error) {
            appLogger.error({ err: error }, '❌ MCP客户端初始化失败');
            mcpClient = { async getTools() { return []; } };
            return mcpClient;
        }
    })();

    return await mcpClientInitPromise;
}



server.registerTool(
    'retriever',
    {
        title: '工具检索',
        description: '通过自然语言描述来智能检索相关工具，返回语义最匹配的工具列表及完整信息。',
        inputSchema: {
            descriptions: z.array(z.string().min(1, 'query不能为空').describe("对假想的工具进行详细描述，即你认为这个工具应该是什么样的。对一个目标工具的描述都写在一个描述中，不要写好几个描述都是描述同一个目标工具的。")).describe("鼓励一次性检索多个目标工具，把你的需求一次性说出来。例如："+`用户想要在飞书文档中插入一个时间轴块。首先我需要获取文档内容，然后根据内容在合适的位置插入时间轴块。

如果你需要：

先获取文档内容，了解文档的结构和主题
分析文档内容，确定在哪里插入时间轴块最合适
创建时间轴内容
在合适的位置插入时间轴块，你就一次性提出对两个工具的检索：获取飞书文档内容的工具、创建时间轴块的工具`),
            sessionId: z.string().describe("会话ID，6位字母数字组合"),
            serverNames: z.array(z.string()).optional().describe("可选：指定服务器名称列表来限制检索范围，如 ['feishu', 'linear']"),
            groupNames: z.array(z.string()).optional().describe("可选：按分组名称过滤可用服务器，如 ['devtools']")
        },
    },
    async ({ descriptions, sessionId, serverNames, groupNames }) => {
        try {
            await ensureVectorDatabaseReady();
            const mcpClient = await ensureMCPClientReady();
            const recommender = await ensureToolRecommenderReady();

            // 获取增强的服务器描述
            const enhancedServerDescription = await getEnhancedServerDescription();

            // 处理sessionId：如果用户传入的sessionId没有历史记录，则重新生成
            let finalSessionId = sessionId;
            let needToGenerateNewSession = false;
            let isFirstTimeSession = false;

            if (finalSessionId) {
                // 检查传入的sessionId是否有历史记录
                const sessionHistory = vectorDatabase.getSessionHistory(finalSessionId);
                if (!sessionHistory || sessionHistory.length === 0) {
                    appLogger.info(`⚠️ 传入的sessionId ${finalSessionId} 没有历史记录，将重新生成`);
                    needToGenerateNewSession = true;
                }
            } else {
                needToGenerateNewSession = true;
            }

            if (needToGenerateNewSession) {
                finalSessionId = secureSessionId();
<<<<<<< HEAD
                appLogger.info(`🆕 生成新的sessionId: ${finalSessionId}`);
=======
                console.log(`🆕 生成新的sessionId: ${finalSessionId}`);
>>>>>>> ac1bedb3
                isFirstTimeSession = true;
            }

            // 获取该session的历史检索记录
            const sessionHistory = vectorDatabase.getSessionHistory(finalSessionId);
            const knownToolMD5s = new Set(sessionHistory.map(item => item.tool_md5));
            appLogger.info(`📋 Session ${finalSessionId} 已检索过的工具数量: ${knownToolMD5s.size}`);

            const topK = parseInt(process.env.TOOL_RETRIEVER_TOP_K || '5', 10);
            const threshold = Number(process.env.TOOL_RETRIEVER_THRESHOLD || '0.1');

            // 处理多个描述，为每个描述检索工具
            const newTools = [];      // 新检索到的工具（完整信息）
            const knownTools = [];    // 已知工具（只返回基本信息）

            for (let i = 0; i < descriptions.length; i++) {
                const description = descriptions[i];

                // 使用recommendTools方法来获取完整的MCP工具信息
<<<<<<< HEAD
                const recommendations = await recommender.recommend(description, {
                    topK,
                    threshold,
                    includeDetails: true,
                    format: 'raw',
                    serverNames,
                    groupNames
                });
=======
                const recommendations = await vectorSearch.recommendTools(
                    description,
                    mcpClient,
                    modelName,
                    { topK, threshold, includeDetails: true, serverNames, groupNames }
                );
>>>>>>> ac1bedb3

                const topResult = recommendations || [];

                // 分离新工具和已知工具
                const newToolsForQuery = [];
                const knownToolsForQuery = [];

                topResult.forEach((rec, index) => {
                    const toolInfo = {
                        rank: index + 1,
                        tool_name: rec.tool_name,
                        md5: rec.tool_md5
                    };

                    if (knownToolMD5s.has(rec.tool_md5)) {
                        // 已知工具，只返回基本信息
                        knownToolsForQuery.push(toolInfo);
                    } else {
                        // 新工具，返回完整信息
                        const fullToolInfo = {
                            ...toolInfo,
                            description: rec.description ?? null,
                            similarity: Number(rec.similarity?.toFixed(4) ?? rec.similarity ?? 0),
                            input_schema: JSON.stringify(rec.mcp_tool?.schema) ?? null,
                            output_schema: rec.mcp_tool?.outputSchema ?? null
                        };
                        newToolsForQuery.push(fullToolInfo);
                    }
                });

                // 添加到结果数组
                if (newToolsForQuery.length > 0) {
                    newTools.push({
                        query_index: i,
                        query: description,
                        tools: newToolsForQuery
                    });
                }

                if (knownToolsForQuery.length > 0) {
                    knownTools.push({
                        query_index: i,
                        query: description,
                        tools: knownToolsForQuery
                    });
                }
            }

            // 批量记录新检索的工具到session历史
            if (newTools.length > 0) {
                const newToolsToRecord = [];
                newTools.forEach(queryResult => {
                    queryResult.tools.forEach(tool => {
                        newToolsToRecord.push({
                            toolMD5: tool.md5,
                            toolName: tool.tool_name
                        });
                    });
                });

                if (newToolsToRecord.length > 0) {
                    vectorDatabase.recordSessionToolRetrievalBatch(finalSessionId, newToolsToRecord);
                }
            }

            // 构建返回结果
            const result = {
                session_id: finalSessionId,
                new_tools: newTools,
                known_tools: knownTools,
                summary: {
                    new_tools_count: newTools.reduce((sum, item) => sum + item.tools.length, 0),
                    known_tools_count: knownTools.reduce((sum, item) => sum + item.tools.length, 0),
                    session_history_count: knownToolMD5s.size + newTools.reduce((sum, item) => sum + item.tools.length, 0)
                }
            };

            // 只在第一次使用该 session 时才返回服务器描述
            if (isFirstTimeSession) {
                result.server_description = enhancedServerDescription;
            }

            appLogger.info(`✅ 检索完成 - 新工具: ${result.summary.new_tools_count}, 已知工具: ${result.summary.known_tools_count}`);

            return {
                content: [
                    { type: 'text', text: JSON.stringify(result) },
                    { type: 'text', text: `📋 Session ID: ${finalSessionId} (请保存此ID用于后续检索)` }
                ]
            };

        } catch (error) {
            const message = `工具检索失败: ${error.message}`;
            appLogger.error({ err: error }, '❌ Retriever工具执行失败');

            return {
                content: [
                    { type: 'text', text: message },
                    { type: 'text', text: `📋 Session ID: ${finalSessionId || sessionId || 'unknown'}` }
                ],
                isError: true
            };
        }
    }
);

// Add executor tool for proxy MCP tool calls
server.registerTool(
    'executor',
    {
        title: 'MCP工具执行器',
        description: '代理执行具体的MCP工具调用',
        inputSchema: {
            md5: z.string().min(1, '工具md5不能为空').describe("工具md5"),
            parameters: z.record(z.unknown()).describe("工具参数")
        }
    },
    async ({ md5, parameters }) => {
        try {
            await ensureMCPClientReady();
            const mcpClient = await ensureMCPClientReady();

            // 获取可用工具列表
            const tools = await mcpClient.getTools();
            // 根据md5查找工具
            const tool = tools.find(t => crypto.createHash('md5').update(`${t.name}${t.description}`.trim(), 'utf8').digest('hex') === md5);
            if (!tool) {
                return {
                    content: [{ type: 'text', text: `未找到md5为${md5}的工具` }],
                    isError: true
                };
            }

            // 执行工具调用
            const result = await tool.invoke(parameters);

            return {
                content: [{ type: 'text', text: JSON.stringify(result) }]
            };
        } catch (error) {
            appLogger.error({ err: error }, '工具执行失败');
            const errorMessage = `工具执行失败: ${error.message}`;
            return {
                content: [{ type: 'text', text: errorMessage }],
                isError: true
            };
        }
    }
);

// Add a dynamic greeting resource
server.registerResource(
    'greeting',
    new ResourceTemplate('greeting://{name}', { list: undefined }),
    {
        title: 'Greeting Resource', // Display name for UI
        description: 'Dynamic greeting generator'
    },
    async (uri, { name }) => ({
        contents: [
            {
                uri: uri.href,
                text: `Hello, ${name}!`
            }
        ]
    })
);

// Set up Express and HTTP transport
const app = express();

app.use(createRequestLogger({ loggerInstance: logger }));
app.use(metricsMiddleware);

// CORS configuration
const corsOptions = buildCorsOptions();

app.use(cors(corsOptions));
app.use(express.json());

// Handle preflight requests for the /mcp endpoint
app.options('/mcp', cors(corsOptions));

const adminRateLimitWindowMs = parseInt(process.env.ADMIN_RATE_LIMIT_WINDOW_MS || '60000', 10);
const adminRateLimitMax = parseInt(process.env.ADMIN_RATE_LIMIT_MAX || '120', 10);
const adminRateLimiter = createInMemoryRateLimiter({
    windowMs: Number.isFinite(adminRateLimitWindowMs) ? adminRateLimitWindowMs : 60000,
    max: Number.isFinite(adminRateLimitMax) ? adminRateLimitMax : 120
});
const adminAuthenticator = createAdminAuthenticator();
const adminRouter = express.Router();
adminRouter.use((req, res, next) => {
    if (req.method === 'OPTIONS') {
        res.sendStatus(204);
        return;
    }
    next();
});
adminRouter.use(adminRateLimiter);
adminRouter.use(adminAuthenticator);
app.use('/api', adminRouter);

// Health check endpoint
app.get('/health', cors(corsOptions), (_req, res) => {
    res.json({
        status: 'ok',
        timestamp: new Date().toISOString(),
        server: 'dext MCP server',
        version: '1.0.0'
    });
});

app.get('/metrics', metricsHandler);

// MCP Servers CRUD API

adminRouter.post('/sync', async (_req, res) => {
    try {
        await ensureVectorDatabaseReady();
        const client = await ensureMCPClientReady();

        if (!client) {
            return res.status(503).json({ error: 'MCP客户端未就绪，无法执行同步' });
        }

        const recommender = await ensureToolRecommenderReady();
        const results = await recommender.reindex();

        res.json({
            message: '工具索引同步完成',
            indexed: Array.isArray(results) ? results.length : 0
        });
    } catch (error) {
        appLogger.error({ err: error }, '触发工具索引同步失败');
        res.status(500).json(maskError());
    }
});

// Input validation schemas
const createMcpServerSchema = z.object({
    server_name: z.string().min(1, '服务器名称不能为空'),
    server_type: z.enum(['http', 'stdio'], { errorMap: () => ({ message: '服务器类型必须是 http 或 stdio' }) }),
    url: z.string().url('URL格式不正确').optional().or(z.literal('')),
    command: z.string().min(1, '命令不能为空').optional().or(z.literal('')),
    args: z.array(z.string()).optional(),
    headers: z.record(z.string()).optional(),
    env: z.record(z.string()).optional(),
    description: z.string().optional(),
    enabled: z.boolean().optional(),
    group_names: z.array(z.string().min(1, '分组名称不能为空')).optional()
});

const updateMcpServerSchema = z.object({
    server_name: z.string().min(1, '服务器名称不能为空').optional(),
    server_type: z.enum(['http', 'stdio']).optional(),
    url: z.string().url('URL格式不正确').optional().or(z.literal('')),
    command: z.string().min(1, '命令不能为空').optional().or(z.literal('')),
    args: z.array(z.string()).optional(),
    headers: z.record(z.string()).optional(),
    env: z.record(z.string()).optional(),
    description: z.string().optional(),
    enabled: z.boolean().optional(),
    group_names: z.array(z.string().min(1, '分组名称不能为空')).optional()
});

const createGroupSchema = z.object({
    group_name: z.string().min(1, '分组名称不能为空'),
    description: z.string().optional()
});

const updateGroupSchema = z.object({
    group_name: z.string().min(1, '分组名称不能为空').optional(),
    description: z.string().optional()
});

const manageServerGroupsSchema = z.object({
    group_names: z.array(z.string().min(1, '分组名称不能为空')).min(1, '至少提供一个分组名称')
});

// Validation middleware
const validateCreateMcpServer = (req, res, next) => {
    try {
        const validated = createMcpServerSchema.parse(req.body);
        req.validatedBody = validated;

        // Type-specific validation
        if (validated.server_type === 'http' && !validated.url) {
            return res.status(400).json({ error: 'HTTP类型的服务器必须提供URL' });
        }
        if (validated.server_type === 'stdio' && !validated.command) {
            return res.status(400).json({ error: 'STDIO类型的服务器必须提供命令' });
        }

        next();
    } catch (error) {
        return res.status(400).json({
            error: '输入验证失败',
            details: error.errors?.map(e => e.message) || error.message
        });
    }
};


function getServerRowWithGroups(db, serverId) {
    if (!db) return null;

    return db.prepare(`
        SELECT ms.*, GROUP_CONCAT(DISTINCT mg.group_name) AS group_names
        FROM mcp_servers ms
        LEFT JOIN mcp_server_groups msg ON ms.id = msg.server_id
        LEFT JOIN mcp_groups mg ON mg.id = msg.group_id
        WHERE ms.id = ?
        GROUP BY ms.id
    `).get(serverId);
}

// Helper function to convert database row to API response
function formatMcpServerRow(row) {
    if (!row) return null;

    let groupNames = [];

    try {
        if (row.group_names !== undefined && row.group_names !== null) {
            if (Array.isArray(row.group_names)) {
                groupNames = row.group_names;
            } else if (typeof row.group_names === 'string') {
                groupNames = row.group_names
                    .split(',')
                    .map(name => name.trim())
                    .filter(Boolean);
            }
        } else if (vectorDatabase?.db) {
            groupNames = vectorDatabase.getGroupNamesForServer(row.id);
        }
    } catch (error) {
<<<<<<< HEAD
        appLogger.error({ err: error }, '获取服务器分组信息失败');
=======
        console.error('获取服务器分组信息失败:', error.message);
>>>>>>> ac1bedb3
    }

    groupNames = Array.from(new Set(groupNames)).sort();

    return {
        id: row.id,
        server_name: row.server_name,
        server_type: row.server_type,
        url: row.url,
        command: row.command,
        args: row.args ? JSON.parse(row.args) : null,
        headers: row.headers ? JSON.parse(row.headers) : null,
        env: row.env ? JSON.parse(row.env) : null,
        description: row.description,
        enabled: Boolean(row.enabled),
        group_names: groupNames,
        created_at: row.created_at,
        updated_at: row.updated_at
    };
}

function formatMcpGroupRow(row) {
    if (!row) return null;

    return {
        id: row.id,
        group_name: row.group_name,
        description: row.description,
        server_count: row.server_count ?? 0,
        created_at: row.created_at,
        updated_at: row.updated_at
    };
}

// GET /api/mcp-servers - 获取所有MCP服务器
adminRouter.get('/mcp-servers', async (req, res) => {
    try {
        await ensureVectorDatabaseReady();
        const db = vectorDatabase.db;

        const { enabled, server_type, page = 1, limit = 50 } = req.query;
        const offset = (parseInt(page) - 1) * parseInt(limit);

        const conditions = [];
        const params = [];

        if (enabled !== undefined) {
            conditions.push('ms.enabled = ?');
            params.push(enabled === 'true' ? 1 : 0);
        }

        if (server_type) {
            conditions.push('ms.server_type = ?');
            params.push(server_type);
        }

        const whereClause = conditions.length > 0 ? `WHERE ${conditions.join(' AND ')}` : '';

        // 获取总数
        const countSql = `SELECT COUNT(*) as total FROM mcp_servers ms ${whereClause}`;
        const countResult = db.prepare(countSql).get(...params);
        const total = countResult.total;

        // 获取分页数据
        const dataSql = `
            SELECT ms.*, GROUP_CONCAT(DISTINCT mg.group_name) AS group_names
            FROM mcp_servers ms
            LEFT JOIN mcp_server_groups msg ON ms.id = msg.server_id
            LEFT JOIN mcp_groups mg ON mg.id = msg.group_id
            ${whereClause}
            GROUP BY ms.id
            ORDER BY ms.created_at DESC
            LIMIT ? OFFSET ?
        `;
        const dataParams = [...params, parseInt(limit), offset];
        const rows = db.prepare(dataSql).all(...dataParams);

        const servers = rows.map(formatMcpServerRow);

        res.json({
            data: servers,
            pagination: {
                page: parseInt(page),
                limit: parseInt(limit),
                total,
                totalPages: Math.ceil(total / parseInt(limit))
            }
        });
    } catch (error) {
<<<<<<< HEAD
        appLogger.error({ err: error }, '获取MCP服务器列表失败');
=======
        console.error('获取MCP服务器列表失败:', error);
>>>>>>> ac1bedb3
        res.status(500).json(maskError());
    }
});

// GET /api/mcp-servers/:id - 根据ID获取MCP服务器
adminRouter.get('/mcp-servers/:id', async (req, res) => {
    try {
        await ensureVectorDatabaseReady();
        const db = vectorDatabase.db;

        const { id } = req.params;

        if (!id || isNaN(parseInt(id))) {
            return res.status(400).json({ error: '无效的服务器ID' });
        }

        const row = getServerRowWithGroups(db, parseInt(id));

        if (!row) {
            return res.status(404).json({ error: '服务器不存在' });
        }

        const server = formatMcpServerRow(row);
        res.json({ data: server });
    } catch (error) {
<<<<<<< HEAD
        appLogger.error({ err: error }, '获取MCP服务器失败');
=======
        console.error('获取MCP服务器失败:', error);
>>>>>>> ac1bedb3
        res.status(500).json(maskError());
    }
});

// POST /api/mcp-servers - 创建MCP服务器
adminRouter.post('/mcp-servers', validateCreateMcpServer, async (req, res) => {
    try {
        await ensureVectorDatabaseReady();
        const db = vectorDatabase.db;

        const data = req.validatedBody;

        // 检查服务器名称是否已存在
        const existing = db.prepare('SELECT id FROM mcp_servers WHERE server_name = ?').get(data.server_name);
        if (existing) {
            return res.status(409).json({ error: '服务器名称已存在' });
        }

        let groupIds = [];
        if (data.group_names && data.group_names.length > 0) {
            const uniqueGroupNames = Array.from(new Set(data.group_names.map(name => name.trim()).filter(Boolean)));

            if (uniqueGroupNames.length === 0) {
                return res.status(400).json({ error: '分组名称不能为空' });
            }

            const placeholders = uniqueGroupNames.map(() => '?').join(', ');
            const rows = db.prepare(`SELECT id, group_name FROM mcp_groups WHERE group_name IN (${placeholders})`).all(...uniqueGroupNames);
            const foundNames = rows.map(row => row.group_name);
            const missing = uniqueGroupNames.filter(name => !foundNames.includes(name));

            if (missing.length > 0) {
                return res.status(400).json({ error: `以下分组不存在: ${missing.join(', ')}` });
            }

            groupIds = rows.map(row => row.id);
        }

        // 准备插入数据
        const insertData = {
            server_name: data.server_name,
            server_type: data.server_type,
            url: data.server_type === 'http' ? data.url || null : null,
            command: data.server_type === 'stdio' ? data.command || null : null,
            args: (data.args && data.args.length > 0) ? JSON.stringify(data.args) : null,
            headers: (data.headers && Object.keys(data.headers).length > 0) ? JSON.stringify(data.headers) : null,
            env: (data.env && Object.keys(data.env).length > 0) ? JSON.stringify(data.env) : null,
            description: data.description || null,
            enabled: data.enabled !== undefined ? (data.enabled ? 1 : 0) : 1
        };

        const stmt = db.prepare(`
            INSERT INTO mcp_servers (server_name, server_type, url, command, args, headers, env, description, enabled)
            VALUES (?, ?, ?, ?, ?, ?, ?, ?, ?)
        `);

        const result = stmt.run(
            insertData.server_name,
            insertData.server_type,
            insertData.url,
            insertData.command,
            insertData.args,
            insertData.headers,
            insertData.env,
            insertData.description,
            insertData.enabled
        );

        const newServerId = result.lastInsertRowid;

        if (groupIds.length > 0) {
            const insertGroupStmt = db.prepare('INSERT INTO mcp_server_groups (server_id, group_id) VALUES (?, ?)');
            const insertMany = db.transaction((ids) => {
                ids.forEach(groupId => insertGroupStmt.run(newServerId, groupId));
            });
            insertMany(groupIds);
        }

        // 获取创建的服务器数据
        const newRow = getServerRowWithGroups(db, newServerId) || db.prepare('SELECT * FROM mcp_servers WHERE id = ?').get(newServerId);
        const server = formatMcpServerRow(newRow);

<<<<<<< HEAD
        appLogger.info(`✅ 创建MCP服务器: ${data.server_name} (ID: ${newServerId})`);
=======
        console.log(`✅ 创建MCP服务器: ${data.server_name} (ID: ${newServerId})`);
>>>>>>> ac1bedb3

        res.status(201).json({
            message: '服务器创建成功',
            data: server
        });
    } catch (error) {
<<<<<<< HEAD
        appLogger.error({ err: error }, '创建MCP服务器失败');
=======
        console.error('创建MCP服务器失败:', error);
>>>>>>> ac1bedb3
        res.status(500).json(maskError());
    }
});

// PATCH /api/mcp-servers/:id - 更新MCP服务器
adminRouter.patch('/mcp-servers/:id', async (req, res) => {
    try {
        await ensureVectorDatabaseReady();
        const db = vectorDatabase.db;

        const { id } = req.params;

        if (!id || isNaN(parseInt(id))) {
            return res.status(400).json({ error: '无效的服务器ID' });
        }

        // 获取现有服务器数据
        const existingRow = db.prepare('SELECT * FROM mcp_servers WHERE id = ?').get(parseInt(id));
        if (!existingRow) {
            return res.status(404).json({ error: '服务器不存在' });
        }

        req.existingServer = existingRow;

        // 验证输入数据
        try {
            const validated = updateMcpServerSchema.parse(req.body);
            req.validatedBody = validated;

            // Type-specific validation if both type and respective fields are provided
            if (validated.server_type === 'http' && !validated.url && !req.existingServer?.url) {
                return res.status(400).json({ error: 'HTTP类型的服务器必须提供URL' });
            }
            if (validated.server_type === 'stdio' && !validated.command && !req.existingServer?.command) {
                return res.status(400).json({ error: 'STDIO类型的服务器必须提供命令' });
            }
        } catch (error) {
            return res.status(400).json({
                error: '输入验证失败',
                details: error.errors?.map(e => e.message) || error.message
            });
        }

        const data = req.validatedBody;

        let updatedGroupIds = null;
        if (data.group_names !== undefined) {
            const originalLength = data.group_names.length;
            const uniqueGroupNames = Array.from(new Set(data.group_names.map(name => name.trim()).filter(Boolean)));

            if (uniqueGroupNames.length === 0) {
                if (originalLength > 0) {
                    return res.status(400).json({ error: '分组名称不能为空' });
                }
                updatedGroupIds = [];
            } else {
                const placeholders = uniqueGroupNames.map(() => '?').join(', ');
                const rows = db.prepare(`SELECT id, group_name FROM mcp_groups WHERE group_name IN (${placeholders})`).all(...uniqueGroupNames);
                const foundNames = rows.map(row => row.group_name);
                const missing = uniqueGroupNames.filter(name => !foundNames.includes(name));

                if (missing.length > 0) {
                    return res.status(400).json({ error: `以下分组不存在: ${missing.join(', ')}` });
                }

                updatedGroupIds = rows.map(row => row.id);
            }
        }

        // 检查服务器名称是否已被其他服务器使用
        if (data.server_name && data.server_name !== existingRow.server_name) {
            const nameExists = db.prepare('SELECT id FROM mcp_servers WHERE server_name = ? AND id != ?').get(data.server_name, parseInt(id));
            if (nameExists) {
                return res.status(409).json({ error: '服务器名称已存在' });
            }
        }

        // 构建更新字段
        const updateFields = [];
        const updateValues = [];

        if (data.server_name !== undefined) {
            updateFields.push('server_name = ?');
            updateValues.push(data.server_name);
        }
        if (data.server_type !== undefined) {
            updateFields.push('server_type = ?');
            updateValues.push(data.server_type);
        }
        if (data.url !== undefined) {
            updateFields.push('url = ?');
            updateValues.push(data.url || null);
        }
        if (data.command !== undefined) {
            updateFields.push('command = ?');
            updateValues.push(data.command || null);
        }
        if (data.args !== undefined) {
            updateFields.push('args = ?');
            updateValues.push((data.args && data.args.length > 0) ? JSON.stringify(data.args) : null);
        }
        if (data.headers !== undefined) {
            updateFields.push('headers = ?');
            updateValues.push((data.headers && Object.keys(data.headers).length > 0) ? JSON.stringify(data.headers) : null);
        }
        if (data.env !== undefined) {
            updateFields.push('env = ?');
            updateValues.push((data.env && Object.keys(data.env).length > 0) ? JSON.stringify(data.env) : null);
        }
        if (data.description !== undefined) {
            updateFields.push('description = ?');
            updateValues.push(data.description);
        }
        if (data.enabled !== undefined) {
            updateFields.push('enabled = ?');
            updateValues.push(data.enabled ? 1 : 0);
        }

        if (updateFields.length === 0 && updatedGroupIds === null) {
            return res.status(400).json({ error: '没有提供要更新的字段' });
        }

        let updateStatement = null;
        let updateParams = [];

        if (updateFields.length > 0) {
            updateFields.push('updated_at = CURRENT_TIMESTAMP');
            updateStatement = `UPDATE mcp_servers SET ${updateFields.join(', ')} WHERE id = ?`;
            updateParams = [...updateValues, parseInt(id)];
        }

        const runUpdateTransaction = db.transaction(() => {
            if (updateStatement) {
                const stmt = db.prepare(updateStatement);
                const result = stmt.run(...updateParams);

                if (result.changes === 0) {
                    throw new Error('NO_CHANGES');
                }
            }

            if (updatedGroupIds !== null) {
                const deleteStmt = db.prepare('DELETE FROM mcp_server_groups WHERE server_id = ?');
                deleteStmt.run(parseInt(id));

                if (updatedGroupIds.length > 0) {
                    const insertStmt = db.prepare('INSERT INTO mcp_server_groups (server_id, group_id) VALUES (?, ?)');
                    updatedGroupIds.forEach(groupId => insertStmt.run(parseInt(id), groupId));
                }

                db.prepare('UPDATE mcp_servers SET updated_at = CURRENT_TIMESTAMP WHERE id = ?').run(parseInt(id));
            }

            return getServerRowWithGroups(db, parseInt(id));
        });

        let updatedRow;
        try {
            updatedRow = runUpdateTransaction();
        } catch (error) {
            if (error.message === 'NO_CHANGES') {
                return res.status(500).json({ error: '更新失败，可能没有数据被修改' });
            }
            throw error;
        }

        const server = formatMcpServerRow(updatedRow);

        appLogger.info(`✅ 更新MCP服务器: ${server.server_name} (ID: ${id})`);

        res.json({
            message: '服务器更新成功',
            data: server
        });
    } catch (error) {
<<<<<<< HEAD
        appLogger.error({ err: error }, '更新MCP服务器失败');
=======
        console.error('更新MCP服务器失败:', error);
>>>>>>> ac1bedb3
        res.status(500).json(maskError());
    }
});

// POST /api/mcp-servers/:id/groups - 添加服务器分组
adminRouter.post('/mcp-servers/:id/groups', async (req, res) => {
    try {
        await ensureVectorDatabaseReady();
        const db = vectorDatabase.db;

        const { id } = req.params;
        const serverId = parseInt(id);

        if (!id || isNaN(serverId)) {
            return res.status(400).json({ error: '无效的服务器ID' });
        }

        const existingRow = getServerRowWithGroups(db, serverId);
        if (!existingRow) {
            return res.status(404).json({ error: '服务器不存在' });
        }

        let body;
        try {
            body = manageServerGroupsSchema.parse(req.body);
        } catch (error) {
            return res.status(400).json({
                error: '输入验证失败',
                details: error.errors?.map(e => e.message) || error.message
            });
        }

        const uniqueGroupNames = Array.from(new Set(body.group_names.map(name => name.trim()).filter(Boolean)));

        if (uniqueGroupNames.length === 0) {
            return res.status(400).json({ error: '分组名称不能为空' });
        }

        const placeholders = uniqueGroupNames.map(() => '?').join(', ');
        const groupRows = db.prepare(`SELECT id, group_name FROM mcp_groups WHERE group_name IN (${placeholders})`).all(...uniqueGroupNames);
        const foundNames = groupRows.map(row => row.group_name);
        const missing = uniqueGroupNames.filter(name => !foundNames.includes(name));

        if (missing.length > 0) {
            return res.status(400).json({ error: `以下分组不存在: ${missing.join(', ')}` });
        }

        const addGroups = db.transaction((rows) => {
            const insertStmt = db.prepare('INSERT OR IGNORE INTO mcp_server_groups (server_id, group_id) VALUES (?, ?)');
            rows.forEach(row => insertStmt.run(serverId, row.id));
            db.prepare('UPDATE mcp_servers SET updated_at = CURRENT_TIMESTAMP WHERE id = ?').run(serverId);
        });

        addGroups(groupRows);

        const updatedRow = getServerRowWithGroups(db, serverId);
        const server = formatMcpServerRow(updatedRow);

        res.json({
            message: '服务器分组更新成功',
            data: server
        });
    } catch (error) {
<<<<<<< HEAD
        appLogger.error({ err: error }, '更新服务器分组失败');
=======
        console.error('更新服务器分组失败:', error);
>>>>>>> ac1bedb3
        res.status(500).json(maskError());
    }
});

// DELETE /api/mcp-servers/:id/groups - 移除服务器分组
adminRouter.delete('/mcp-servers/:id/groups', async (req, res) => {
    try {
        await ensureVectorDatabaseReady();
        const db = vectorDatabase.db;

        const { id } = req.params;
        const serverId = parseInt(id);

        if (!id || isNaN(serverId)) {
            return res.status(400).json({ error: '无效的服务器ID' });
        }

        const existingRow = getServerRowWithGroups(db, serverId);
        if (!existingRow) {
            return res.status(404).json({ error: '服务器不存在' });
        }

        let body;
        try {
            body = manageServerGroupsSchema.parse(req.body);
        } catch (error) {
            return res.status(400).json({
                error: '输入验证失败',
                details: error.errors?.map(e => e.message) || error.message
            });
        }

        const uniqueGroupNames = Array.from(new Set(body.group_names.map(name => name.trim()).filter(Boolean)));

        if (uniqueGroupNames.length === 0) {
            return res.status(400).json({ error: '分组名称不能为空' });
        }

        const placeholders = uniqueGroupNames.map(() => '?').join(', ');
        const groupRows = db.prepare(`SELECT id, group_name FROM mcp_groups WHERE group_name IN (${placeholders})`).all(...uniqueGroupNames);
        const foundNames = groupRows.map(row => row.group_name);
        const missing = uniqueGroupNames.filter(name => !foundNames.includes(name));

        if (missing.length > 0) {
            return res.status(400).json({ error: `以下分组不存在: ${missing.join(', ')}` });
        }

        const groupIds = groupRows.map(row => row.id);
        const membershipPlaceholders = groupIds.map(() => '?').join(', ');
        const membershipSql = `SELECT group_id FROM mcp_server_groups WHERE server_id = ? AND group_id IN (${membershipPlaceholders})`;
        const membershipRows = db.prepare(membershipSql).all(serverId, ...groupIds);

        if (membershipRows.length === 0) {
            return res.status(400).json({ error: '服务器未加入指定的分组' });
        }

        const removeGroups = db.transaction((rows) => {
            const deleteStmt = db.prepare('DELETE FROM mcp_server_groups WHERE server_id = ? AND group_id = ?');
            rows.forEach(row => deleteStmt.run(serverId, row.group_id));
            db.prepare('UPDATE mcp_servers SET updated_at = CURRENT_TIMESTAMP WHERE id = ?').run(serverId);
        });

        removeGroups(membershipRows);

        const updatedRow = getServerRowWithGroups(db, serverId);
        const server = formatMcpServerRow(updatedRow);

        res.json({
            message: '服务器分组移除成功',
            data: server
        });
    } catch (error) {
<<<<<<< HEAD
        appLogger.error({ err: error }, '移除服务器分组失败');
=======
        console.error('移除服务器分组失败:', error);
>>>>>>> ac1bedb3
        res.status(500).json(maskError());
    }
});

// DELETE /api/mcp-servers/:id - 删除MCP服务器
adminRouter.delete('/mcp-servers/:id', async (req, res) => {
    try {
        await ensureVectorDatabaseReady();
        const db = vectorDatabase.db;

        const { id } = req.params;

        if (!id || isNaN(parseInt(id))) {
            return res.status(400).json({ error: '无效的服务器ID' });
        }

        // 检查服务器是否存在
        const existingRow = db.prepare('SELECT server_name FROM mcp_servers WHERE id = ?').get(parseInt(id));
        if (!existingRow) {
            return res.status(404).json({ error: '服务器不存在' });
        }

        // 删除服务器
        const stmt = db.prepare('DELETE FROM mcp_servers WHERE id = ?');
        const result = stmt.run(parseInt(id));

        if (result.changes === 0) {
            return res.status(500).json({ error: '删除失败，可能没有数据被删除' });
        }

        appLogger.info(`✅ 删除MCP服务器: ${existingRow.server_name} (ID: ${id})`);

        res.json({
            message: '服务器删除成功',
            deleted_id: parseInt(id),
            deleted_server_name: existingRow.server_name
        });
    } catch (error) {
<<<<<<< HEAD
        appLogger.error({ err: error }, '删除MCP服务器失败');
=======
        console.error('删除MCP服务器失败:', error);
>>>>>>> ac1bedb3
        res.status(500).json(maskError());
    }
});

// GET /api/mcp-groups - 获取所有分组
adminRouter.get('/mcp-groups', async (_req, res) => {
    try {
        await ensureVectorDatabaseReady();
        const db = vectorDatabase.db;

        const rows = db.prepare(`
            SELECT g.id, g.group_name, g.description, g.created_at, g.updated_at,
                   COUNT(msg.server_id) AS server_count
            FROM mcp_groups g
            LEFT JOIN mcp_server_groups msg ON g.id = msg.group_id
            GROUP BY g.id
            ORDER BY g.group_name
        `).all();

        res.json({ data: rows.map(formatMcpGroupRow) });
    } catch (error) {
<<<<<<< HEAD
        appLogger.error({ err: error }, '获取分组列表失败');
=======
        console.error('获取分组列表失败:', error);
>>>>>>> ac1bedb3
        res.status(500).json(maskError());
    }
});

// GET /api/mcp-groups/:id - 获取分组详情
adminRouter.get('/mcp-groups/:id', async (req, res) => {
    try {
        await ensureVectorDatabaseReady();
        const db = vectorDatabase.db;

        const { id } = req.params;
        if (!id || isNaN(parseInt(id))) {
            return res.status(400).json({ error: '无效的分组ID' });
        }

        const row = db.prepare(`
            SELECT g.id, g.group_name, g.description, g.created_at, g.updated_at,
                   (SELECT COUNT(*) FROM mcp_server_groups msg WHERE msg.group_id = g.id) AS server_count
            FROM mcp_groups g
            WHERE g.id = ?
        `).get(parseInt(id));

        if (!row) {
            return res.status(404).json({ error: '分组不存在' });
        }

        res.json({ data: formatMcpGroupRow(row) });
    } catch (error) {
<<<<<<< HEAD
        appLogger.error({ err: error }, '获取分组失败');
        res.status(500).json(maskError());
    }
});

// POST /api/mcp-groups - 创建分组
adminRouter.post('/mcp-groups', async (req, res) => {
    try {
        await ensureVectorDatabaseReady();
        const db = vectorDatabase.db;

        const validated = createGroupSchema.parse(req.body);
        const groupName = validated.group_name.trim();

        if (!groupName) {
            return res.status(400).json({ error: '分组名称不能为空' });
        }

        const existing = db.prepare('SELECT id FROM mcp_groups WHERE group_name = ?').get(groupName);
        if (existing) {
            return res.status(409).json({ error: '分组名称已存在' });
        }

        const description = validated.description?.trim() || null;
        const stmt = db.prepare('INSERT INTO mcp_groups (group_name, description) VALUES (?, ?)');
        const result = stmt.run(groupName, description);

        const row = db.prepare(`
            SELECT g.id, g.group_name, g.description, g.created_at, g.updated_at,
                   0 AS server_count
            FROM mcp_groups g
            WHERE g.id = ?
        `).get(result.lastInsertRowid);

        appLogger.info(`✅ 创建分组: ${groupName} (ID: ${result.lastInsertRowid})`);

        res.status(201).json({
            message: '分组创建成功',
            data: formatMcpGroupRow(row)
        });
    } catch (error) {
        appLogger.error({ err: error }, '创建分组失败');
        if (error.errors) {
            return res.status(400).json({
                error: '输入验证失败',
                details: error.errors.map(e => e.message)
            });
        }
=======
        console.error('获取分组失败:', error);
>>>>>>> ac1bedb3
        res.status(500).json(maskError());
    }
});

<<<<<<< HEAD
=======
// POST /api/mcp-groups - 创建分组
adminRouter.post('/mcp-groups', async (req, res) => {
    try {
        await ensureVectorDatabaseReady();
        const db = vectorDatabase.db;

        const validated = createGroupSchema.parse(req.body);
        const groupName = validated.group_name.trim();

        if (!groupName) {
            return res.status(400).json({ error: '分组名称不能为空' });
        }

        const existing = db.prepare('SELECT id FROM mcp_groups WHERE group_name = ?').get(groupName);
        if (existing) {
            return res.status(409).json({ error: '分组名称已存在' });
        }

        const description = validated.description?.trim() || null;
        const stmt = db.prepare('INSERT INTO mcp_groups (group_name, description) VALUES (?, ?)');
        const result = stmt.run(groupName, description);

        const row = db.prepare(`
            SELECT g.id, g.group_name, g.description, g.created_at, g.updated_at,
                   0 AS server_count
            FROM mcp_groups g
            WHERE g.id = ?
        `).get(result.lastInsertRowid);

        console.log(`✅ 创建分组: ${groupName} (ID: ${result.lastInsertRowid})`);

        res.status(201).json({
            message: '分组创建成功',
            data: formatMcpGroupRow(row)
        });
    } catch (error) {
        console.error('创建分组失败:', error);
        if (error.errors) {
            return res.status(400).json({
                error: '输入验证失败',
                details: error.errors.map(e => e.message)
            });
        }
        res.status(500).json(maskError());
    }
});

>>>>>>> ac1bedb3
// PATCH /api/mcp-groups/:id - 更新分组
adminRouter.patch('/mcp-groups/:id', async (req, res) => {
    try {
        await ensureVectorDatabaseReady();
        const db = vectorDatabase.db;

        const { id } = req.params;
        if (!id || isNaN(parseInt(id))) {
            return res.status(400).json({ error: '无效的分组ID' });
        }

        const existing = db.prepare('SELECT * FROM mcp_groups WHERE id = ?').get(parseInt(id));
        if (!existing) {
            return res.status(404).json({ error: '分组不存在' });
        }

        const validated = updateGroupSchema.parse(req.body);

        const updateFields = [];
        const updateValues = [];

        if (validated.group_name !== undefined) {
            const trimmedName = validated.group_name.trim();
            if (!trimmedName) {
                return res.status(400).json({ error: '分组名称不能为空' });
            }

            const nameExists = db.prepare('SELECT id FROM mcp_groups WHERE group_name = ? AND id != ?').get(trimmedName, parseInt(id));
            if (nameExists) {
                return res.status(409).json({ error: '分组名称已存在' });
            }

            updateFields.push('group_name = ?');
            updateValues.push(trimmedName);
        }

        if (validated.description !== undefined) {
            updateFields.push('description = ?');
            updateValues.push(validated.description?.trim() || null);
        }

        if (updateFields.length === 0) {
            return res.status(400).json({ error: '没有提供要更新的字段' });
        }

        updateFields.push('updated_at = CURRENT_TIMESTAMP');
        updateValues.push(parseInt(id));

        const stmt = db.prepare(`UPDATE mcp_groups SET ${updateFields.join(', ')} WHERE id = ?`);
        const result = stmt.run(...updateValues);

        if (result.changes === 0) {
            return res.status(500).json({ error: '更新失败，可能没有数据被修改' });
        }

        const row = db.prepare(`
            SELECT g.id, g.group_name, g.description, g.created_at, g.updated_at,
                   (SELECT COUNT(*) FROM mcp_server_groups msg WHERE msg.group_id = g.id) AS server_count
            FROM mcp_groups g
            WHERE g.id = ?
        `).get(parseInt(id));

<<<<<<< HEAD
        appLogger.info(`✅ 更新分组: ${row.group_name} (ID: ${id})`);
=======
        console.log(`✅ 更新分组: ${row.group_name} (ID: ${id})`);
>>>>>>> ac1bedb3

        res.json({
            message: '分组更新成功',
            data: formatMcpGroupRow(row)
        });
    } catch (error) {
<<<<<<< HEAD
        appLogger.error({ err: error }, '更新分组失败');
=======
        console.error('更新分组失败:', error);
>>>>>>> ac1bedb3
        if (error.errors) {
            return res.status(400).json({
                error: '输入验证失败',
                details: error.errors.map(e => e.message)
            });
        }
        res.status(500).json(maskError());
    }
});

// DELETE /api/mcp-groups/:id - 删除分组
adminRouter.delete('/mcp-groups/:id', async (req, res) => {
    try {
        await ensureVectorDatabaseReady();
        const db = vectorDatabase.db;

        const { id } = req.params;
        if (!id || isNaN(parseInt(id))) {
            return res.status(400).json({ error: '无效的分组ID' });
        }

        const existing = db.prepare('SELECT group_name FROM mcp_groups WHERE id = ?').get(parseInt(id));
        if (!existing) {
            return res.status(404).json({ error: '分组不存在' });
        }

        db.prepare('DELETE FROM mcp_groups WHERE id = ?').run(parseInt(id));

<<<<<<< HEAD
        appLogger.info(`🗑️  删除分组: ${existing.group_name} (ID: ${id})`);

        res.json({ message: '分组删除成功' });
    } catch (error) {
        appLogger.error({ err: error }, '删除分组失败');
=======
        console.log(`🗑️  删除分组: ${existing.group_name} (ID: ${id})`);

        res.json({ message: '分组删除成功' });
    } catch (error) {
        console.error('删除分组失败:', error);
>>>>>>> ac1bedb3
        res.status(500).json(maskError());
    }
});

app.use((err, _req, res, next) => {
    if (err?.message === 'Not allowed by CORS') {
        res.status(err.status || 403).json({ error: 'Origin not allowed.' });
        return;
    }

    if (res.headersSent) {
        return next(err);
    }

<<<<<<< HEAD
    appLogger.error({ err }, '未处理的服务端错误');
=======
    console.error('未处理的服务端错误:', err);
>>>>>>> ac1bedb3
    res.status(err?.status || 500).json(maskError());
});

app.post('/mcp', cors(corsOptions), async (req, res) => {
    // Create a new transport for each request to prevent request ID collisions
    const transport = new StreamableHTTPServerTransport({
        sessionIdGenerator: undefined,
        enableJsonResponse: true
    });

    res.on('close', () => {
        transport.close();
    });

    await server.connect(transport);
    await transport.handleRequest(req, res, req.body);
});

let httpServer = null;

export function startHttpServer({ port } = {}) {
    const resolvedPort = Number.parseInt(port ?? process.env.MCP_SERVER_PORT ?? '3000', 10);

    if (httpServer) {
        return httpServer;
    }

    httpServer = app.listen(resolvedPort, () => {
        appLogger.info(`Demo MCP Server running on http://localhost:${resolvedPort}/mcp`);
    });

    httpServer.on('error', error => {
        appLogger.error({ err: error }, 'Server error');
        if (process.env.NODE_ENV !== 'test') {
            process.exit(1);
        }
    });

    return httpServer;
}

export async function stopHttpServer() {
    if (!httpServer) {
        return;
    }

    await new Promise((resolve, reject) => {
        httpServer.close(err => {
            if (err) {
                reject(err);
                return;
            }

            resolve();
        });
    });

    httpServer = null;
}

export { app };

if (import.meta.url === `file://${process.argv[1]}`) {
    startHttpServer();
}<|MERGE_RESOLUTION|>--- conflicted
+++ resolved
@@ -14,18 +14,6 @@
     secureSessionId,
     maskError
 } from './security.js';
-<<<<<<< HEAD
-import {
-    logger,
-    createChildLogger,
-    createRequestLogger,
-    metricsMiddleware,
-    metricsHandler
-} from './observability.js';
-
-const appLogger = createChildLogger({ module: 'mcp-server' });
-=======
->>>>>>> ac1bedb3
 
 // 从数据库读取服务器信息并生成增强描述
 async function getEnhancedServerDescription() {
@@ -245,11 +233,7 @@
 
             if (needToGenerateNewSession) {
                 finalSessionId = secureSessionId();
-<<<<<<< HEAD
-                appLogger.info(`🆕 生成新的sessionId: ${finalSessionId}`);
-=======
                 console.log(`🆕 生成新的sessionId: ${finalSessionId}`);
->>>>>>> ac1bedb3
                 isFirstTimeSession = true;
             }
 
@@ -269,23 +253,12 @@
                 const description = descriptions[i];
 
                 // 使用recommendTools方法来获取完整的MCP工具信息
-<<<<<<< HEAD
-                const recommendations = await recommender.recommend(description, {
-                    topK,
-                    threshold,
-                    includeDetails: true,
-                    format: 'raw',
-                    serverNames,
-                    groupNames
-                });
-=======
                 const recommendations = await vectorSearch.recommendTools(
                     description,
                     mcpClient,
                     modelName,
                     { topK, threshold, includeDetails: true, serverNames, groupNames }
                 );
->>>>>>> ac1bedb3
 
                 const topResult = recommendations || [];
 
@@ -622,11 +595,7 @@
             groupNames = vectorDatabase.getGroupNamesForServer(row.id);
         }
     } catch (error) {
-<<<<<<< HEAD
-        appLogger.error({ err: error }, '获取服务器分组信息失败');
-=======
         console.error('获取服务器分组信息失败:', error.message);
->>>>>>> ac1bedb3
     }
 
     groupNames = Array.from(new Set(groupNames)).sort();
@@ -716,11 +685,7 @@
             }
         });
     } catch (error) {
-<<<<<<< HEAD
-        appLogger.error({ err: error }, '获取MCP服务器列表失败');
-=======
         console.error('获取MCP服务器列表失败:', error);
->>>>>>> ac1bedb3
         res.status(500).json(maskError());
     }
 });
@@ -746,11 +711,7 @@
         const server = formatMcpServerRow(row);
         res.json({ data: server });
     } catch (error) {
-<<<<<<< HEAD
-        appLogger.error({ err: error }, '获取MCP服务器失败');
-=======
         console.error('获取MCP服务器失败:', error);
->>>>>>> ac1bedb3
         res.status(500).json(maskError());
     }
 });
@@ -833,22 +794,14 @@
         const newRow = getServerRowWithGroups(db, newServerId) || db.prepare('SELECT * FROM mcp_servers WHERE id = ?').get(newServerId);
         const server = formatMcpServerRow(newRow);
 
-<<<<<<< HEAD
-        appLogger.info(`✅ 创建MCP服务器: ${data.server_name} (ID: ${newServerId})`);
-=======
         console.log(`✅ 创建MCP服务器: ${data.server_name} (ID: ${newServerId})`);
->>>>>>> ac1bedb3
 
         res.status(201).json({
             message: '服务器创建成功',
             data: server
         });
     } catch (error) {
-<<<<<<< HEAD
-        appLogger.error({ err: error }, '创建MCP服务器失败');
-=======
         console.error('创建MCP服务器失败:', error);
->>>>>>> ac1bedb3
         res.status(500).json(maskError());
     }
 });
@@ -1024,11 +977,7 @@
             data: server
         });
     } catch (error) {
-<<<<<<< HEAD
-        appLogger.error({ err: error }, '更新MCP服务器失败');
-=======
         console.error('更新MCP服务器失败:', error);
->>>>>>> ac1bedb3
         res.status(500).json(maskError());
     }
 });
@@ -1092,11 +1041,7 @@
             data: server
         });
     } catch (error) {
-<<<<<<< HEAD
-        appLogger.error({ err: error }, '更新服务器分组失败');
-=======
         console.error('更新服务器分组失败:', error);
->>>>>>> ac1bedb3
         res.status(500).json(maskError());
     }
 });
@@ -1169,11 +1114,7 @@
             data: server
         });
     } catch (error) {
-<<<<<<< HEAD
-        appLogger.error({ err: error }, '移除服务器分组失败');
-=======
         console.error('移除服务器分组失败:', error);
->>>>>>> ac1bedb3
         res.status(500).json(maskError());
     }
 });
@@ -1212,11 +1153,7 @@
             deleted_server_name: existingRow.server_name
         });
     } catch (error) {
-<<<<<<< HEAD
-        appLogger.error({ err: error }, '删除MCP服务器失败');
-=======
         console.error('删除MCP服务器失败:', error);
->>>>>>> ac1bedb3
         res.status(500).json(maskError());
     }
 });
@@ -1238,11 +1175,7 @@
 
         res.json({ data: rows.map(formatMcpGroupRow) });
     } catch (error) {
-<<<<<<< HEAD
-        appLogger.error({ err: error }, '获取分组列表失败');
-=======
         console.error('获取分组列表失败:', error);
->>>>>>> ac1bedb3
         res.status(500).json(maskError());
     }
 });
@@ -1271,10 +1204,12 @@
 
         res.json({ data: formatMcpGroupRow(row) });
     } catch (error) {
-<<<<<<< HEAD
-        appLogger.error({ err: error }, '获取分组失败');
+        console.error('获取分组失败:', error);
         res.status(500).json(maskError());
     }
+
+    appLogger.error({ err }, '未处理的服务端错误');
+    res.status(err?.status || 500).json(maskError());
 });
 
 // POST /api/mcp-groups - 创建分组
@@ -1306,58 +1241,6 @@
             WHERE g.id = ?
         `).get(result.lastInsertRowid);
 
-        appLogger.info(`✅ 创建分组: ${groupName} (ID: ${result.lastInsertRowid})`);
-
-        res.status(201).json({
-            message: '分组创建成功',
-            data: formatMcpGroupRow(row)
-        });
-    } catch (error) {
-        appLogger.error({ err: error }, '创建分组失败');
-        if (error.errors) {
-            return res.status(400).json({
-                error: '输入验证失败',
-                details: error.errors.map(e => e.message)
-            });
-        }
-=======
-        console.error('获取分组失败:', error);
->>>>>>> ac1bedb3
-        res.status(500).json(maskError());
-    }
-});
-
-<<<<<<< HEAD
-=======
-// POST /api/mcp-groups - 创建分组
-adminRouter.post('/mcp-groups', async (req, res) => {
-    try {
-        await ensureVectorDatabaseReady();
-        const db = vectorDatabase.db;
-
-        const validated = createGroupSchema.parse(req.body);
-        const groupName = validated.group_name.trim();
-
-        if (!groupName) {
-            return res.status(400).json({ error: '分组名称不能为空' });
-        }
-
-        const existing = db.prepare('SELECT id FROM mcp_groups WHERE group_name = ?').get(groupName);
-        if (existing) {
-            return res.status(409).json({ error: '分组名称已存在' });
-        }
-
-        const description = validated.description?.trim() || null;
-        const stmt = db.prepare('INSERT INTO mcp_groups (group_name, description) VALUES (?, ?)');
-        const result = stmt.run(groupName, description);
-
-        const row = db.prepare(`
-            SELECT g.id, g.group_name, g.description, g.created_at, g.updated_at,
-                   0 AS server_count
-            FROM mcp_groups g
-            WHERE g.id = ?
-        `).get(result.lastInsertRowid);
-
         console.log(`✅ 创建分组: ${groupName} (ID: ${result.lastInsertRowid})`);
 
         res.status(201).json({
@@ -1376,7 +1259,6 @@
     }
 });
 
->>>>>>> ac1bedb3
 // PATCH /api/mcp-groups/:id - 更新分组
 adminRouter.patch('/mcp-groups/:id', async (req, res) => {
     try {
@@ -1439,22 +1321,14 @@
             WHERE g.id = ?
         `).get(parseInt(id));
 
-<<<<<<< HEAD
-        appLogger.info(`✅ 更新分组: ${row.group_name} (ID: ${id})`);
-=======
         console.log(`✅ 更新分组: ${row.group_name} (ID: ${id})`);
->>>>>>> ac1bedb3
 
         res.json({
             message: '分组更新成功',
             data: formatMcpGroupRow(row)
         });
     } catch (error) {
-<<<<<<< HEAD
-        appLogger.error({ err: error }, '更新分组失败');
-=======
         console.error('更新分组失败:', error);
->>>>>>> ac1bedb3
         if (error.errors) {
             return res.status(400).json({
                 error: '输入验证失败',
@@ -1483,19 +1357,11 @@
 
         db.prepare('DELETE FROM mcp_groups WHERE id = ?').run(parseInt(id));
 
-<<<<<<< HEAD
-        appLogger.info(`🗑️  删除分组: ${existing.group_name} (ID: ${id})`);
+        console.log(`🗑️  删除分组: ${existing.group_name} (ID: ${id})`);
 
         res.json({ message: '分组删除成功' });
     } catch (error) {
-        appLogger.error({ err: error }, '删除分组失败');
-=======
-        console.log(`🗑️  删除分组: ${existing.group_name} (ID: ${id})`);
-
-        res.json({ message: '分组删除成功' });
-    } catch (error) {
         console.error('删除分组失败:', error);
->>>>>>> ac1bedb3
         res.status(500).json(maskError());
     }
 });
@@ -1510,11 +1376,7 @@
         return next(err);
     }
 
-<<<<<<< HEAD
-    appLogger.error({ err }, '未处理的服务端错误');
-=======
     console.error('未处理的服务端错误:', err);
->>>>>>> ac1bedb3
     res.status(err?.status || 500).json(maskError());
 });
 
