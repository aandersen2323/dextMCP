--- conflicted
+++ resolved
@@ -1,16 +1,3 @@
-<<<<<<< HEAD
-import './lib/loadEnv.js';
-
-import { initializeMCPClient, getMCPClient } from './lib/mcpClient.js';
-import { vectorizeString, vectorizeMultipleStrings } from './lib/embedding.js';
-import VectorSearch from './vector_search.js';
-import {
-    runVectorizationDiagnostics,
-    runVectorSearchDiagnostics,
-    runDatabaseInitializationDiagnostics
-} from './scripts/diagnostics.js';
-
-=======
 import 'dotenv/config';
 
 import { initializeMCPClient, getMCPClient } from './lib/mcpClient.js';
@@ -22,7 +9,6 @@
     runDatabaseInitializationDiagnostics
 } from './scripts/diagnostics.js';
 
->>>>>>> 7b26fe5e
 let mcpServerStarted = false;
 
 async function startMCPServer() {
@@ -42,12 +28,7 @@
 }
 
 async function bootstrapDiagnostics(mcpClient) {
-<<<<<<< HEAD
-    const embeddingApiKey = process.env.EMBEDDING_NG_API_KEY ?? process.env.EMBEDDING_API_KEY;
-    if (embeddingApiKey && embeddingApiKey !== 'your-doubao-api-key-here') {
-=======
     if (process.env.EMBEDDING_API_KEY && process.env.EMBEDDING_API_KEY !== 'your-doubao-api-key-here') {
->>>>>>> 7b26fe5e
         console.log('\n检测到API密钥配置，开始向量化测试...');
         await runVectorizationDiagnostics();
         if (mcpClient) {
