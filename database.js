// SQLite数据库管理模块 (使用better-sqlite3 + sqlite-vec)
import Database from 'better-sqlite3';
import * as sqliteVec from 'sqlite-vec';
import { readFileSync } from 'fs';
import { join, dirname, isAbsolute } from 'path';
import { fileURLToPath } from 'url';
import crypto from 'crypto';
import { createChildLogger } from './observability.js';

const __filename = fileURLToPath(import.meta.url);
const __dirname = dirname(__filename);

// 数据库文件路径
const dbPathFromEnv = process.env.TOOLS_DB_PATH;
const DB_PATH = dbPathFromEnv
    ? (isAbsolute(dbPathFromEnv) ? dbPathFromEnv : join(process.cwd(), dbPathFromEnv))
    : join(__dirname, 'tools_vector.db');

const dbLogger = createChildLogger({ module: 'database' });

class VectorDatabase {
    constructor() {
        this.db = null;
    }

    /**
     * 初始化数据库连接
     */
    async initialize() {
        try {
            // 创建数据库连接
            this.db = new Database(DB_PATH);
            
            // 加载sqlite-vec扩展
            this.loadVectorExtension();
            
            // 执行建表语句
            this.createTables();
            
            dbLogger.info('✅ 数据库初始化成功 (使用better-sqlite3 + sqlite-vec)');
            dbLogger.info(`📁 数据库文件路径: ${DB_PATH}`);
            
            return true;
        } catch (error) {
            dbLogger.error({ err: error }, '❌ 数据库初始化失败');
            throw error;
        }
    }

    /**
     * 加载sqlite-vec扩展
     */
    loadVectorExtension() {
        try {
            sqliteVec.load(this.db);
            dbLogger.info('✅ sqlite-vec扩展加载成功');
        } catch (error) {
            dbLogger.error({ err: error }, '❌ 加载sqlite-vec扩展失败');
            throw error;
        }
    }

    /**
     * 创建数据库表
     */
    createTables() {
        try {
            // 读取SQL文件
            const schemaPath = join(__dirname, 'database_schema.sql');
            const schema = readFileSync(schemaPath, 'utf8');
            
            // 解析SQL语句
            const statements = [];
            let currentStatement = '';
            const lines = schema.split('\n');
            
            for (const line of lines) {
                const trimmedLine = line.trim();
                
                // 跳过注释行和空行
                if (trimmedLine.startsWith('--') || trimmedLine === '') {
                    continue;
                }
                
                currentStatement += line + '\n';
                
                // 如果行以分号结尾，表示语句结束
                if (trimmedLine.endsWith(';')) {
                    const statement = currentStatement.trim();
                    if (statement) {
                        statements.push(statement);
                    }
                    currentStatement = '';
                }
            }
            
            // 执行所有SQL语句
            for (const statement of statements) {
                dbLogger.info(`📝 执行SQL: ${statement.substring(0, 50)}...`);
                this.db.exec(statement);
            }
            
            dbLogger.info('📋 数据库表创建成功');
        } catch (error) {
            dbLogger.error({ err: error }, '❌ 创建数据库表失败');
            throw error;
        }
    }

    /**
     * 生成工具文本的MD5哈希值
     * @param {string} toolName - 工具名称
     * @param {string} description - 工具描述
     * @returns {string} MD5哈希值
     */
    generateToolMD5(toolName, description = '') {
        const text = `${toolName}${description}`.trim();
        return crypto.createHash('md5').update(text, 'utf8').digest('hex');
    }

    /**
     * 保存工具向量数据
     * @param {string} toolName - 工具名称
     * @param {string} description - 工具描述
     * @param {Array<number>} vector - 向量数据
     * @param {string} modelName - 模型名称
     * @returns {number} 插入的记录ID
     */
    saveToolVector(toolName, description, vector, modelName) {
        try {
            const toolMD5 = this.generateToolMD5(toolName, description);

            // 检查是否已存在
            const existingStmt = this.db.prepare('SELECT id FROM tool_vectors WHERE tool_md5 = ? AND model_name = ?');
            const existing = existingStmt.get(toolMD5, modelName);

            let toolId;

            if (existing) {
                // 更新现有记录
                const updateStmt = this.db.prepare('UPDATE tool_vectors SET tool_name = ?, description = ?, updated_at = CURRENT_TIMESTAMP WHERE id = ?');
                updateStmt.run(toolName, description, existing.id);
                toolId = existing.id;
                dbLogger.info(`🔄 更新工具向量: ${toolName} (ID: ${toolId})`);
            } else {
                // 插入新记录
                const insertStmt = this.db.prepare('INSERT INTO tool_vectors (tool_md5, model_name, tool_name, description) VALUES (?, ?, ?, ?)');
                const result = insertStmt.run(toolMD5, modelName, toolName, description);
                toolId = result.lastInsertRowid;
                dbLogger.info(`✅ 保存工具元数据: ${toolName} (ID: ${toolId})`);
            }

            // 将向量存储到vec_tool_embeddings表中，使用工具ID作为rowid
            const vectorFloat32 = new Float32Array(vector);
            const deleteExistingVecStmt = this.db.prepare('DELETE FROM vec_tool_embeddings WHERE rowid = ?');
            deleteExistingVecStmt.run(toolId);
            const vecInsertStmt = this.db.prepare('INSERT INTO vec_tool_embeddings(rowid, tool_vector) VALUES (?, ?)');
            vecInsertStmt.run(toolId, vectorFloat32);

            dbLogger.info(`✅ 保存工具向量: ${toolName} (MD5: ${toolMD5}, 向量ID: ${toolId}, 维度: ${vector.length})`);

            return toolId;
        } catch (error) {
            dbLogger.error({ err: error, toolName }, '❌ 保存工具向量失败');
            throw error;
        }
    }

    /**
     * 批量保存工具向量数据
     * @param {Array} toolsData - 工具数据数组
     * @param {string} modelName - 模型名称
     * @returns {Array<number>} 插入的记录ID数组
     */
    saveToolVectorsBatch(toolsData, modelName) {
        try {
            const results = [];
            
            // 开始事务
            const transaction = this.db.transaction((tools) => {
                for (const toolData of tools) {
                    const { toolName, description, vector } = toolData;
                    const result = this.saveToolVector(toolName, description, vector, modelName);
                    results.push(result);
                }
            });
            
            // 执行事务
            transaction(toolsData);
            
            dbLogger.info(`✅ 批量保存完成: ${toolsData.length} 个工具向量`);
            return results;
        } catch (error) {
            dbLogger.error({ err: error }, '❌ 批量保存工具向量失败');
            throw error;
        }
    }

    /**
     * 向量相似性搜索
     * @param {Array<number>} queryVector - 查询向量
     * @param {number} limit - 返回结果数量限制
     * @param {number} threshold - 相似度阈值
     * @param {Array<string>} serverNames - 可选的服务器名称列表，用于过滤工具
     * @returns {Array} 相似工具列表
     */
    searchSimilarVectors(queryVector, limit = 5, threshold = 0.1, serverNames = null) {
        try {
            const queryVectorFloat32 = new Float32Array(queryVector);

            let stmt;
            let params;

            if (serverNames && serverNames.length > 0) {
                // 构建服务器名称过滤条件
                const serverConditions = serverNames.map(() => 'tv.tool_name LIKE ?').join(' OR ');
                const serverParams = serverNames.map(serverName => `${serverName}__%`);

                const sql = `
                    SELECT
                        tv.id,
                        tv.tool_md5,
                        tv.model_name,
                        tv.tool_name,
                        tv.description,
                        vec_distance_cosine(vte.tool_vector, ?) as distance,
                        (1.0 - vec_distance_cosine(vte.tool_vector, ?)) as similarity,
                        tv.created_at
                    FROM vec_tool_embeddings vte
                    JOIN tool_vectors tv ON tv.id = vte.rowid
                    WHERE (1.0 - vec_distance_cosine(vte.tool_vector, ?)) >= ?
                    AND (${serverConditions})
                    ORDER BY distance ASC
                    LIMIT ?
                `;

                stmt = this.db.prepare(sql);
                params = [queryVectorFloat32, queryVectorFloat32, queryVectorFloat32, threshold, ...serverParams, limit];
            } else {
                // 不进行服务器过滤的原始查询
                const sql = `
                    SELECT
                        tv.id,
                        tv.tool_md5,
                        tv.model_name,
                        tv.tool_name,
                        tv.description,
                        vec_distance_cosine(vte.tool_vector, ?) as distance,
                        (1.0 - vec_distance_cosine(vte.tool_vector, ?)) as similarity,
                        tv.created_at
                    FROM vec_tool_embeddings vte
                    JOIN tool_vectors tv ON tv.id = vte.rowid
                    WHERE (1.0 - vec_distance_cosine(vte.tool_vector, ?)) >= ?
                    ORDER BY distance ASC
                    LIMIT ?
                `;

                stmt = this.db.prepare(sql);
                params = [queryVectorFloat32, queryVectorFloat32, queryVectorFloat32, threshold, limit];
            }

            const results = stmt.all(...params);

            if (serverNames && serverNames.length > 0) {
                dbLogger.info(`📊 向量搜索完成，找到 ${results.length} 个相似工具 (服务器过滤: ${serverNames.join(', ')})`);
            } else {
                dbLogger.info(`📊 向量搜索完成，找到 ${results.length} 个相似工具`);
            }

            return results;
        } catch (error) {
            dbLogger.error({ err: error }, '❌ 向量相似性搜索失败');
            throw error;
        }
    }

    /**
     * 根据MD5查询工具信息
     * @param {string} toolMD5 - 工具MD5哈希值
     * @param {string} modelName - 模型名称
     * @returns {Object|null} 工具信息
     */
    getToolByMD5(toolMD5, modelName) {
        try {
            const stmt = this.db.prepare('SELECT * FROM tool_vectors WHERE tool_md5 = ? AND model_name = ?');
            const row = stmt.get(toolMD5, modelName);
            return row || null;
        } catch (error) {
            dbLogger.error({ err: error }, '❌ 根据MD5查询工具失败');
            throw error;
        }
    }

    /**
     * 删除工具向量数据
     * @param {string} toolMD5 - 工具MD5哈希值
     * @param {string} modelName - 模型名称
     * @returns {number} 删除的记录数
     */
    deleteToolVector(toolMD5, modelName = null) {
        try {
            // 使用事务确保数据一致性
            const transaction = this.db.transaction(() => {
                // 1. 首先查找要删除的工具ID
                let toolIds = [];
                if (modelName) {
                    const findStmt = this.db.prepare('SELECT id FROM tool_vectors WHERE tool_md5 = ? AND model_name = ?');
                    const tools = findStmt.all(toolMD5, modelName);
                    toolIds = tools.map(tool => tool.id);
                } else {
                    const findStmt = this.db.prepare('SELECT id FROM tool_vectors WHERE tool_md5 = ?');
                    const tools = findStmt.all(toolMD5);
                    toolIds = tools.map(tool => tool.id);
                }

                if (toolIds.length === 0) {
                    return 0;
                }

                // 2. 删除映射关系和向量数据
                for (const toolId of toolIds) {
                    const deleteVecStmt = this.db.prepare('DELETE FROM vec_tool_embeddings WHERE rowid = ?');
                    deleteVecStmt.run(toolId);
                }

                // 3. 删除工具元数据
                let result;
                if (modelName) {
                    const deleteStmt = this.db.prepare('DELETE FROM tool_vectors WHERE tool_md5 = ? AND model_name = ?');
                    result = deleteStmt.run(toolMD5, modelName);
                } else {
                    const deleteStmt = this.db.prepare('DELETE FROM tool_vectors WHERE tool_md5 = ?');
                    result = deleteStmt.run(toolMD5);
                }

                return result.changes;
            });

            const deletedCount = transaction();
            
            dbLogger.info(`🗑️  删除工具向量: ${toolMD5} (删除数量: ${deletedCount})`);
            return deletedCount;
        } catch (error) {
            dbLogger.error({ err: error }, '❌ 删除工具向量失败');
            throw error;
        }
    }

    run(sql, params = []) {
        try {
            const stmt = this.db.prepare(sql);
            return stmt.run(...params);
        } catch (error) {
            dbLogger.error({ err: error, sql }, '❌ 执行SQL失败');
            throw error;
        }
    }

    /**
     * 获取数据库统计信息
     * @returns {Object} 统计信息
     */
    getStats() {
        try {
            const totalCountStmt = this.db.prepare('SELECT COUNT(*) as count FROM tool_vectors');
            const totalCount = totalCountStmt.get();

            const vectorCountStmt = this.db.prepare('SELECT COUNT(*) as count FROM vec_tool_embeddings');
            const vectorCount = vectorCountStmt.get();
            
            const modelStatsStmt = this.db.prepare(`
                SELECT model_name, COUNT(*) as count 
                FROM tool_vectors 
                GROUP BY model_name
                ORDER BY model_name
            `);
            const modelStats = modelStatsStmt.all();
            
            const stats = {
                totalTools: totalCount.count,
                totalVectors: vectorCount.count,
                modelStats: modelStats
            };
            
            dbLogger.info('📊 数据库统计信息:', stats);
            return stats;
        } catch (error) {
            dbLogger.error({ err: error }, '❌ 获取统计信息失败');
            throw error;
        }
    }

    /**
     * 获取服务器所属的分组名称列表
     * @param {number} serverId - MCP服务器ID
     * @returns {Array<string>} 分组名称列表
     */
    getGroupNamesForServer(serverId) {
        try {
            const stmt = this.db.prepare(`
                SELECT g.group_name
                FROM mcp_server_groups msg
                JOIN mcp_groups g ON g.id = msg.group_id
                WHERE msg.server_id = ?
                ORDER BY g.group_name
            `);

            const rows = stmt.all(serverId);
            return rows.map(row => row.group_name);
        } catch (error) {
            dbLogger.error({ err: error }, '❌ 获取服务器分组失败');
            throw error;
        }
    }

    /**
     * 根据分组名称获取服务器名称列表
     * @param {Array<string>} groupNames - 分组名称列表
     * @param {Object} options - 选项
     * @param {boolean} options.enabledOnly - 是否仅返回启用的服务器
     * @returns {Array<string>} 服务器名称列表
     */
    getServerNamesForGroups(groupNames, { enabledOnly = true } = {}) {
        try {
            if (!Array.isArray(groupNames) || groupNames.length === 0) {
                return [];
            }

            const placeholders = groupNames.map(() => '?').join(', ');
            let sql = `
                SELECT DISTINCT ms.server_name
                FROM mcp_groups g
                JOIN mcp_server_groups msg ON g.id = msg.group_id
                JOIN mcp_servers ms ON ms.id = msg.server_id
                WHERE g.group_name IN (${placeholders})
            `;

            if (enabledOnly) {
                sql += ' AND ms.enabled = 1';
            }

            sql += ' ORDER BY ms.server_name';

            const stmt = this.db.prepare(sql);
            const rows = stmt.all(...groupNames);

            const serverNames = rows.map(row => row.server_name);
            return Array.from(new Set(serverNames));
        } catch (error) {
            dbLogger.error({ err: error }, '❌ 根据分组获取服务器失败');
<<<<<<< HEAD
=======
            throw error;
        }
    }

    /**
     * 获取服务器所属的分组名称列表
     * @param {number} serverId - MCP服务器ID
     * @returns {Array<string>} 分组名称列表
     */
    getGroupNamesForServer(serverId) {
        try {
            const stmt = this.db.prepare(`
                SELECT g.group_name
                FROM mcp_server_groups msg
                JOIN mcp_groups g ON g.id = msg.group_id
                WHERE msg.server_id = ?
                ORDER BY g.group_name
            `);

            const rows = stmt.all(serverId);
            return rows.map(row => row.group_name);
        } catch (error) {
            console.error('❌ 获取服务器分组失败:', error.message);
            throw error;
        }
    }

    /**
     * 根据分组名称获取服务器名称列表
     * @param {Array<string>} groupNames - 分组名称列表
     * @param {Object} options - 选项
     * @param {boolean} options.enabledOnly - 是否仅返回启用的服务器
     * @returns {Array<string>} 服务器名称列表
     */
    getServerNamesForGroups(groupNames, { enabledOnly = true } = {}) {
        try {
            if (!Array.isArray(groupNames) || groupNames.length === 0) {
                return [];
            }

            const placeholders = groupNames.map(() => '?').join(', ');
            let sql = `
                SELECT DISTINCT ms.server_name
                FROM mcp_groups g
                JOIN mcp_server_groups msg ON g.id = msg.group_id
                JOIN mcp_servers ms ON ms.id = msg.server_id
                WHERE g.group_name IN (${placeholders})
            `;

            if (enabledOnly) {
                sql += ' AND ms.enabled = 1';
            }

            sql += ' ORDER BY ms.server_name';

            const stmt = this.db.prepare(sql);
            const rows = stmt.all(...groupNames);

            const serverNames = rows.map(row => row.server_name);
            return Array.from(new Set(serverNames));
        } catch (error) {
            console.error('❌ 根据分组获取服务器失败:', error.message);
>>>>>>> 7b26fe5e
            throw error;
        }
    }

    /**
     * 获取session的历史检索工具
     * @param {string} sessionId - 会话ID
     * @returns {Array} 历史检索的工具列表
     */
    getSessionHistory(sessionId) {
        try {
            const stmt = this.db.prepare(`
                SELECT tool_md5, tool_name, retrieved_at
                FROM session_tool_history
                WHERE session_id = ?
                ORDER BY retrieved_at DESC
            `);
            const results = stmt.all(sessionId);
            dbLogger.info(`📋 获取session ${sessionId} 的历史记录: ${results.length} 个工具`);
            return results;
        } catch (error) {
            dbLogger.error({ err: error, sessionId }, '❌ 获取session历史记录失败');
            throw error;
        }
    }

    /**
     * 检查工具是否已被session检索过
     * @param {string} sessionId - 会话ID
     * @param {string} toolMD5 - 工具MD5
     * @returns {boolean} 是否已检索过
     */
    isToolRetrievedBySession(sessionId, toolMD5) {
        try {
            const stmt = this.db.prepare(`
                SELECT COUNT(*) as count
                FROM session_tool_history
                WHERE session_id = ? AND tool_md5 = ?
            `);
            const result = stmt.get(sessionId, toolMD5);
            return result.count > 0;
        } catch (error) {
            dbLogger.error({ err: error, sessionId, toolMD5 }, '❌ 检查工具检索状态失败');
            throw error;
        }
    }

    /**
     * 记录session检索的工具
     * @param {string} sessionId - 会话ID
     * @param {string} toolMD5 - 工具MD5
     * @param {string} toolName - 工具名称
     * @returns {number} 插入的记录ID
     */
    recordSessionToolRetrieval(sessionId, toolMD5, toolName) {
        try {
            const stmt = this.db.prepare(`
                INSERT OR IGNORE INTO session_tool_history (session_id, tool_md5, tool_name)
                VALUES (?, ?, ?)
            `);
            const result = stmt.run(sessionId, toolMD5, toolName);
            if (result.changes > 0) {
                dbLogger.info(`✅ 记录session工具检索: ${sessionId} -> ${toolName} (MD5: ${toolMD5})`);
                return result.lastInsertRowid;
            } else {
                dbLogger.info(`⚠️ 工具已存在，跳过记录: ${sessionId} -> ${toolName}`);
                return null;
            }
        } catch (error) {
            dbLogger.error({ err: error, sessionId, toolMD5, toolName }, '❌ 记录session工具检索失败');
            throw error;
        }
    }

    /**
     * 批量记录session检索的工具
     * @param {string} sessionId - 会话ID
     * @param {Array} tools - 工具列表，格式: [{toolMD5, toolName}, ...]
     * @returns {Array<number>} 插入的记录ID数组
     */
    recordSessionToolRetrievalBatch(sessionId, tools) {
        try {
            const results = [];

            // 开始事务
            const transaction = this.db.transaction((sessionId, tools) => {
                for (const tool of tools) {
                    const { toolMD5, toolName } = tool;
                    const result = this.recordSessionToolRetrieval(sessionId, toolMD5, toolName);
                    if (result) {
                        results.push(result);
                    }
                }
            });

            // 执行事务
            transaction(sessionId, tools);

            dbLogger.info(`✅ 批量记录session工具检索完成: ${sessionId} -> ${results.length} 个新工具`);
            return results;
        } catch (error) {
            dbLogger.error({ err: error, sessionId, toolsCount: tools?.length }, '❌ 批量记录session工具检索失败');
            throw error;
        }
    }

    /**
     * 清理session的历史记录
     * @param {string} sessionId - 会话ID
     * @returns {number} 删除的记录数
     */
    clearSessionHistory(sessionId) {
        try {
            const stmt = this.db.prepare('DELETE FROM session_tool_history WHERE session_id = ?');
            const result = stmt.run(sessionId);
            dbLogger.info(`🗑️ 清理session历史记录: ${sessionId} (删除数量: ${result.changes})`);
            return result.changes;
        } catch (error) {
            dbLogger.error({ err: error, sessionId }, '❌ 清理session历史记录失败');
            throw error;
        }
    }

    /**
     * 获取session的统计信息
     * @param {string} sessionId - 会话ID
     * @returns {Object} 统计信息
     */
    getSessionStats(sessionId) {
        try {
            const countStmt = this.db.prepare(`
                SELECT COUNT(*) as count
                FROM session_tool_history
                WHERE session_id = ?
            `);
            const countResult = countStmt.get(sessionId);

            const latestStmt = this.db.prepare(`
                SELECT MAX(retrieved_at) as latest_retrieval
                FROM session_tool_history
                WHERE session_id = ?
            `);
            const latestResult = latestStmt.get(sessionId);

            return {
                session_id: sessionId,
                tools_count: countResult.count,
                latest_retrieval: latestResult.latest_retrieval
            };
        } catch (error) {
            dbLogger.error({ err: error, sessionId }, '❌ 获取session统计信息失败');
            throw error;
        }
    }

    /**
     * 关闭数据库连接
     */
    close() {
        if (this.db) {
            try {
                this.db.close();
                dbLogger.info('✅ 数据库连接已关闭');
            } catch (error) {
                dbLogger.error({ err: error }, '❌ 关闭数据库失败');
                throw error;
            }
        }
    }
}

// 导出数据库实例
export default VectorDatabase;<|MERGE_RESOLUTION|>--- conflicted
+++ resolved
@@ -448,8 +448,6 @@
             return Array.from(new Set(serverNames));
         } catch (error) {
             dbLogger.error({ err: error }, '❌ 根据分组获取服务器失败');
-<<<<<<< HEAD
-=======
             throw error;
         }
     }
@@ -512,7 +510,6 @@
             return Array.from(new Set(serverNames));
         } catch (error) {
             console.error('❌ 根据分组获取服务器失败:', error.message);
->>>>>>> 7b26fe5e
             throw error;
         }
     }
