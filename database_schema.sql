-- SQLite数据库表结构设计（使用sqlite-vec向量搜索版）
-- 用于存储工具的向量化数据，实现高效的向量相似性搜索

-- 工具向量表 (使用sqlite-vec)
CREATE TABLE IF NOT EXISTS tool_vectors (
    id INTEGER PRIMARY KEY AUTOINCREMENT,
    tool_md5 TEXT NOT NULL,                         -- 工具名称+描述的MD5哈希值
    model_name TEXT NOT NULL,                       -- 向量化使用的模型名称
    tool_name TEXT NOT NULL,                        -- 工具名称（用于调试）
    description TEXT,                               -- 工具描述（用于调试）
    created_at DATETIME DEFAULT CURRENT_TIMESTAMP,
    updated_at DATETIME DEFAULT CURRENT_TIMESTAMP
);

-- 创建向量索引表 (sqlite-vec)
CREATE VIRTUAL TABLE IF NOT EXISTS vec_tool_embeddings USING vec0(
<<<<<<< HEAD
    tool_vector FLOAT[1024]                         -- 向量数据，默认与 EMBEDDING_NG_VECTOR_DIMENSION 保持一致
=======
    tool_vector FLOAT[1024]                         -- 向量数据，默认与EMBEDDING_VECTOR_DIMENSION保持一致
>>>>>>> 7b26fe5e
);

-- MCP服务器配置表
CREATE TABLE IF NOT EXISTS mcp_servers (
    id INTEGER PRIMARY KEY AUTOINCREMENT,
    server_name TEXT NOT NULL UNIQUE,              -- 服务器名称（唯一键）
    server_type TEXT NOT NULL CHECK (server_type IN ('http', 'stdio')), -- 服务器类型
    url TEXT,                                      -- HTTP服务器URL（仅http类型）
    command TEXT,                                  -- 命令（仅stdio类型）
    args TEXT,                                     -- 命令参数（JSON格式，仅stdio类型）
    headers TEXT,                                  -- HTTP头部（JSON格式，仅http类型）
    env TEXT,                                      -- 环境变量（JSON格式）
    description TEXT,                              -- 服务器描述
    enabled INTEGER DEFAULT 1 CHECK (enabled IN (0, 1)), -- 是否启用（0=禁用，1=启用）
    created_at DATETIME DEFAULT CURRENT_TIMESTAMP,
    updated_at DATETIME DEFAULT CURRENT_TIMESTAMP
);

-- Session工具检索历史表
CREATE TABLE IF NOT EXISTS session_tool_history (
    id INTEGER PRIMARY KEY AUTOINCREMENT,
    session_id TEXT NOT NULL,                      -- 会话ID
    tool_md5 TEXT NOT NULL,                        -- 工具MD5
    tool_name TEXT NOT NULL,                       -- 工具名称
    retrieved_at DATETIME DEFAULT CURRENT_TIMESTAMP,-- 检索时间
    UNIQUE(session_id, tool_md5)                   -- 防止重复记录
);

-- 创建索引以提高查询性能
CREATE INDEX IF NOT EXISTS idx_tool_vectors_md5 ON tool_vectors(tool_md5);
CREATE INDEX IF NOT EXISTS idx_tool_vectors_model ON tool_vectors(model_name);
CREATE INDEX IF NOT EXISTS idx_tool_vectors_name ON tool_vectors(tool_name);
CREATE INDEX IF NOT EXISTS idx_mcp_servers_name ON mcp_servers(server_name);
CREATE INDEX IF NOT EXISTS idx_mcp_servers_type ON mcp_servers(server_type);
CREATE INDEX IF NOT EXISTS idx_mcp_servers_enabled ON mcp_servers(enabled);
CREATE INDEX IF NOT EXISTS idx_session_history_session_id ON session_tool_history(session_id);
CREATE INDEX IF NOT EXISTS idx_session_history_tool_md5 ON session_tool_history(tool_md5);

-- 创建视图方便查询
CREATE VIEW IF NOT EXISTS v_tool_search AS
SELECT
    tv.id,
    tv.tool_md5,
    tv.model_name,
    tv.tool_name,
    tv.description,
    tv.created_at,
    tv.updated_at
FROM tool_vectors tv;

-- MCP服务器配置视图
CREATE VIEW IF NOT EXISTS v_mcp_servers AS
SELECT
    ms.id,
    ms.server_name,
    ms.server_type,
    ms.url,
    ms.command,
    ms.args,
    ms.headers,
    ms.env,
    ms.description,
    ms.enabled,
    ms.created_at,
    ms.updated_at
FROM mcp_servers ms;

-- MCP服务器分组表
CREATE TABLE IF NOT EXISTS mcp_groups (
    id INTEGER PRIMARY KEY AUTOINCREMENT,
    group_name TEXT NOT NULL UNIQUE,             -- 分组名称（唯一）
    description TEXT,                            -- 分组描述
    created_at DATETIME DEFAULT CURRENT_TIMESTAMP,
    updated_at DATETIME DEFAULT CURRENT_TIMESTAMP
);

-- MCP服务器与分组关联表（支持一台服务器属于多个分组）
CREATE TABLE IF NOT EXISTS mcp_server_groups (
    server_id INTEGER NOT NULL,                  -- MCP服务器ID
    group_id INTEGER NOT NULL,                   -- 分组ID
    PRIMARY KEY (server_id, group_id),
    FOREIGN KEY (server_id) REFERENCES mcp_servers(id) ON DELETE CASCADE,
    FOREIGN KEY (group_id) REFERENCES mcp_groups(id) ON DELETE CASCADE
);

-- 分组索引
CREATE INDEX IF NOT EXISTS idx_mcp_groups_name ON mcp_groups(group_name);
CREATE INDEX IF NOT EXISTS idx_mcp_server_groups_group ON mcp_server_groups(group_id);
CREATE INDEX IF NOT EXISTS idx_mcp_server_groups_server ON mcp_server_groups(server_id);<|MERGE_RESOLUTION|>--- conflicted
+++ resolved
@@ -14,11 +14,7 @@
 
 -- 创建向量索引表 (sqlite-vec)
 CREATE VIRTUAL TABLE IF NOT EXISTS vec_tool_embeddings USING vec0(
-<<<<<<< HEAD
-    tool_vector FLOAT[1024]                         -- 向量数据，默认与 EMBEDDING_NG_VECTOR_DIMENSION 保持一致
-=======
     tool_vector FLOAT[1024]                         -- 向量数据，默认与EMBEDDING_VECTOR_DIMENSION保持一致
->>>>>>> 7b26fe5e
 );
 
 -- MCP服务器配置表
