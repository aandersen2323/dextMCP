// 向量搜索和工具推荐模块 (使用sqlite-vec)
import VectorDatabase from './database.js';
import { vectorizeString } from './lib/embedding.js';
import { createChildLogger } from './observability.js';

async function runWithConcurrency(items, limit, handler) {
    const concurrency = Math.max(1, Number.isFinite(limit) ? limit : 1);
    let index = 0;

    const workers = Array.from({ length: Math.min(concurrency, items.length || 0) }, async () => {
        while (true) {
            const currentIndex = index;
            index += 1;

            if (currentIndex >= items.length) {
                break;
            }

            await handler(items[currentIndex], currentIndex);
        }
    });

    await Promise.all(workers);
}

const vectorLogger = createChildLogger({ module: 'vector-search' });
<<<<<<< HEAD
=======

async function runWithConcurrency(items, limit, handler) {
    const concurrency = Math.max(1, Number.isFinite(limit) ? limit : 1);
    let index = 0;

    const workers = Array.from({ length: Math.min(concurrency, items.length || 0) }, async () => {
        while (true) {
            const currentIndex = index;
            index += 1;

            if (currentIndex >= items.length) {
                break;
            }

            await handler(items[currentIndex], currentIndex);
        }
    });

    await Promise.all(workers);
}
>>>>>>> 7b26fe5e

class VectorSearch {
    constructor() {
        this.db = new VectorDatabase();
        this.isInitialized = false;
    }

    /**
     * 初始化向量搜索引擎
     */
    async initialize() {
        try {
            await this.db.initialize();
            this.isInitialized = true;
            vectorLogger.info('🔍 向量搜索引擎初始化成功 (使用better-sqlite3 + sqlite-vec)');
        } catch (error) {
            vectorLogger.error({ err: error }, '❌ 向量搜索引擎初始化失败');
            throw error;
        }
    }

    /**
     * 搜索最相似的工具 (使用sqlite-vec的高效搜索)
     * @param {string} query - 用户查询文本
     * @param {string} modelName - 使用的模型名称
     * @param {number} topK - 返回最相似的K个结果
     * @param {number} threshold - 相似度阈值 (0-1之间)
     * @param {Array<string>} serverNames - 可选的服务器名称列表，用于过滤工具
     * @returns {Promise<Array>} 相似工具列表
     */
    async searchSimilarTools(query, modelName, topK = 5, threshold = 0.1, serverNames = null) {
        try {
            if (!this.isInitialized) {
                throw new Error('向量搜索引擎未初始化');
            }

            const serverInfo = serverNames && serverNames.length > 0 ? ` (服务器过滤: ${serverNames.join(', ')})` : '';
            vectorLogger.info(`🔍 开始搜索: "${query}" (模型: ${modelName}, topK: ${topK}${serverInfo})`);

            // 1. 将查询文本向量化
            const queryVector = await vectorizeString(query);
            vectorLogger.info(`📊 查询向量维度: ${queryVector.length}`);

            // 2. 使用sqlite-vec进行高效的向量相似性搜索
            const results = await this.db.searchSimilarVectors(queryVector, topK, threshold, serverNames);

            if (results.length === 0) {
                vectorLogger.info('⚠️  没有找到满足条件的相似工具');
                return [];
            }

            vectorLogger.info(`✅ 搜索完成，找到 ${results.length} 个相似工具 (阈值: ${threshold})`);

            // 输出详细结果
            results.forEach((result, index) => {
                vectorLogger.info(`${index + 1}. ${result.tool_name} (相似度: ${result.similarity.toFixed(4)}, 距离: ${result.distance.toFixed(4)})`);
            });

            return results.map(result => ({
                tool_md5: result.tool_md5,
                tool_name: result.tool_name,
                description: result.description,
                similarity: result.similarity,
                distance: result.distance,
                model_name: result.model_name,
                created_at: result.created_at
            }));

        } catch (error) {
            vectorLogger.error({ err: error }, '❌ 搜索相似工具失败');
            throw error;
        }
    }

    /**
     * 从MCP客户端中查找匹配的工具
     * @param {Array} similarTools - 相似工具列表
     * @param {Object} mcpClient - MCP客户端实例
     * @returns {Promise<Array>} 匹配的MCP工具列表
     */
    async findMatchingMCPTools(similarTools, mcpClient) {
        try {
            if (!mcpClient) {
                throw new Error('MCP客户端未提供');
            }

            vectorLogger.info('🔄 从MCP客户端获取当前可用工具...');
            
            // 获取当前所有可用的MCP工具
            const availableTools = await mcpClient.getTools();
            vectorLogger.info(`📋 当前可用工具数量: ${availableTools.length}`);

            const matchedTools = [];

            for (const similarTool of similarTools) {
                // 为每个相似工具的MD5，在当前MCP工具中查找匹配项
                for (const mcpTool of availableTools) {
                    const toolName = mcpTool.name || mcpTool.tool_name || '';
                    const description = mcpTool.description || '';
                    const calculatedMD5 = this.db.generateToolMD5(toolName, description);

                    if (calculatedMD5 === similarTool.tool_md5) {
                        matchedTools.push({
                            similarity: similarTool.similarity,
                            distance: similarTool.distance,
                            tool_md5: similarTool.tool_md5,
                            mcp_tool: mcpTool,
                            tool_name: toolName,
                            description: description
                        });
                        
                        vectorLogger.info(`✅ 找到匹配工具: ${toolName} (相似度: ${similarTool.similarity.toFixed(4)})`);
                        break;
                    }
                }
            }

            vectorLogger.info(`🎯 总共匹配到 ${matchedTools.length} 个可用工具`);
            return matchedTools;

        } catch (error) {
            vectorLogger.error({ err: error }, '❌ 查找匹配MCP工具失败');
            throw error;
        }
    }

    /**
     * 完整的工具推荐流程
     * @param {string} query - 用户查询
     * @param {Object} mcpClient - MCP客户端实例
     * @param {string} modelName - 模型名称
     * @param {Object} options - 搜索选项
     * @returns {Promise<Array>} 推荐的工具列表
     */
    async recommendTools(query, mcpClient, modelName = null, options = {}) {
        try {
            // 使用默认模型名称
            const defaultModelName = modelName
                || process.env.EMBEDDING_NG_MODEL_NAME
                || process.env.EMBEDDING_MODEL_NAME
                || 'doubao-embedding-text-240715';

            const {
                topK = 5,
                threshold = 0.1,
                includeDetails = true,
                serverNames = null,
                groupNames = null
            } = options;

            vectorLogger.info(`🤖 开始工具推荐流程 (使用sqlite-vec)...`);
            vectorLogger.info(`📝 查询: "${query}"`);
            vectorLogger.info(`🔧 模型: ${defaultModelName}`);
            const serverInfo = serverNames && serverNames.length > 0 ? `, 服务器过滤: ${serverNames.join(', ')}` : '';
            const groupInfo = groupNames && groupNames.length > 0 ? `, 分组过滤: ${groupNames.join(', ')}` : '';
<<<<<<< HEAD
            vectorLogger.info(`⚙️  参数: topK=${topK}, threshold=${threshold}${serverInfo}${groupInfo}`);
=======
            console.log(`⚙️  参数: topK=${topK}, threshold=${threshold}${serverInfo}${groupInfo}`);
>>>>>>> 7b26fe5e

            let effectiveServerNames = serverNames;

            if (groupNames && groupNames.length > 0) {
                const groupServerNames = this.db.getServerNamesForGroups(groupNames);

                if (groupServerNames.length === 0) {
<<<<<<< HEAD
                    vectorLogger.info('⚠️  指定分组没有匹配的服务器，返回空结果');
=======
                    console.log('⚠️  指定分组没有匹配的服务器，返回空结果');
>>>>>>> 7b26fe5e
                    return [];
                }

                if (effectiveServerNames && effectiveServerNames.length > 0) {
                    effectiveServerNames = effectiveServerNames.filter(name => groupServerNames.includes(name));

                    if (effectiveServerNames.length === 0) {
<<<<<<< HEAD
                        vectorLogger.info('⚠️  分组过滤与服务器过滤没有交集，返回空结果');
=======
                        console.log('⚠️  分组过滤与服务器过滤没有交集，返回空结果');
>>>>>>> 7b26fe5e
                        return [];
                    }
                } else {
                    effectiveServerNames = groupServerNames;
                }
            }

            // 1. 搜索相似工具
            const similarTools = await this.searchSimilarTools(query, defaultModelName, topK, threshold, effectiveServerNames);

            if (similarTools.length === 0) {
                vectorLogger.info('⚠️  未找到相似的工具');
                return [];
            }

            // 2. 在当前MCP工具中查找匹配项
            const matchedTools = await this.findMatchingMCPTools(similarTools, mcpClient);

            // 3. 格式化结果
            const recommendations = matchedTools.map((tool, index) => {
                const result = {
                    rank: index + 1,
                    tool_name: tool.tool_name,
                    similarity: tool.similarity,
                    distance: tool.distance,
                    tool_md5: tool.tool_md5
                };

                if (includeDetails) {
                    result.description = tool.description;
                    result.mcp_tool = tool.mcp_tool;
                }

                return result;
            });

            vectorLogger.info(`🎉 工具推荐完成，返回 ${recommendations.length} 个推荐结果`);

            return recommendations;

        } catch (error) {
            vectorLogger.error({ err: error }, '❌ 工具推荐失败');
            throw error;
        }
    }

    /**
     * 为MCP工具批量生成和保存向量
     * @param {Object} mcpClient - MCP客户端实例
     * @param {string} modelName - 模型名称
     * @returns {Promise<Array>} 保存结果
     */
    async indexMCPTools(mcpClient, modelName = null) {
        try {
            const defaultModelName = modelName
                || process.env.EMBEDDING_NG_MODEL_NAME
                || process.env.EMBEDDING_MODEL_NAME
                || 'doubao-embedding-text-240715';
            
            vectorLogger.info('📊 开始为MCP工具建立向量索引 (使用sqlite-vec)...');
            vectorLogger.info(`🔧 使用模型: ${defaultModelName}`);

            // 获取所有MCP工具
            const tools = await mcpClient.getTools();
            vectorLogger.info(`📋 获取到 ${tools.length} 个MCP工具`);

            const toolsToVectorize = [];

            for (const tool of tools) {
                const toolName = tool.name || tool.tool_name || '';
                const description = tool.description || '';
                
                if (toolName) {
                    // 检查是否已经存在
                    const toolMD5 = this.db.generateToolMD5(toolName, description);
                    const existing = await this.db.getToolByMD5(toolMD5, defaultModelName);
                    
                    if (!existing) {
                        toolsToVectorize.push({
                            toolName,
                            description,
                            originalTool: tool
                        });
                    } else {
                        vectorLogger.info(`⏭️  跳过已存在的工具: ${toolName}`);
                    }
                }
            }

            if (toolsToVectorize.length === 0) {
                vectorLogger.info('✅ 所有工具都已建立索引，无需重复处理');
                return [];
            }

            vectorLogger.info(`🎯 准备向量化 ${toolsToVectorize.length} 个新工具`);

            // 向量化并检查相似工具
            const vectorizedTools = [];
            const deletedToolsCount = { total: 0 };
            const concurrencyFromEnv = parseInt(process.env.VECTORIZE_CONCURRENCY || '4', 10);
            const concurrencyLimit = Number.isFinite(concurrencyFromEnv) && concurrencyFromEnv > 0 ? concurrencyFromEnv : 4;

            await runWithConcurrency(toolsToVectorize, concurrencyLimit, async (tool, index) => {
                try {
<<<<<<< HEAD
                    vectorLogger.info(`📊 向量化进度: ${index + 1}/${toolsToVectorize.length} - ${tool.toolName}`);

                    const vector = await vectorizeString(`${tool.toolName} ${tool.description}`.trim());

                    vectorLogger.info(`🔍 检查是否存在相似工具: ${tool.toolName}`);
=======
                    console.log(`📊 向量化进度: ${index + 1}/${toolsToVectorize.length} - ${tool.toolName}`);

                    const vector = await vectorizeString(`${tool.toolName} ${tool.description}`.trim());

                    console.log(`🔍 检查是否存在相似工具: ${tool.toolName}`);
>>>>>>> 7b26fe5e

                    try {
                        const queryVector = vector;
                        const similarTools = await this.db.searchSimilarVectors(queryVector, 10, 0.7);

                        if (similarTools.length > 0) {
<<<<<<< HEAD
                            vectorLogger.info(`📊 找到 ${similarTools.length} 个候选相似工具`);
=======
                            console.log(`📊 找到 ${similarTools.length} 个候选相似工具`);
>>>>>>> 7b26fe5e

                            const toDelete = this.identifySimilarToolsToDelete(
                                tool.toolName,
                                tool.description,
                                similarTools,
                                0.96
                            );

                            for (const oldTool of toDelete) {
                                try {
                                    const deletedCount = await this.db.deleteToolVector(
                                        oldTool.tool_md5,
                                        defaultModelName
                                    );
                                    if (deletedCount > 0) {
                                        deletedToolsCount.total += deletedCount;
                                        vectorLogger.info(`🗑️  已删除相似工具: ${oldTool.tool_name} (相似度: ${oldTool.similarity.toFixed(4)})`);
                                    }
                                } catch (deleteError) {
                                    vectorLogger.warn(`⚠️  删除工具失败 "${oldTool.tool_name}": ${deleteError.message}`);
                                }
                            }

                            if (toDelete.length > 0) {
                                vectorLogger.info(`✅ 为新工具 "${tool.toolName}" 清理了 ${toDelete.length} 个相似的旧工具`);
                            }
                        }

                    } catch (searchError) {
                        vectorLogger.warn(`⚠️  搜索相似工具失败 "${tool.toolName}": ${searchError.message}`);
                    }

                    vectorizedTools.push({
                        toolName: tool.toolName,
                        description: tool.description,
                        vector: vector
                    });

                } catch (error) {
                    vectorLogger.warn(`⚠️  跳过工具 "${tool.toolName}": ${error.message}`);
                }
            });

            // 批量保存到数据库
            const saveResults = await this.db.saveToolVectorsBatch(vectorizedTools, defaultModelName);
            
            vectorLogger.info(`✅ 向量索引建立完成 (使用sqlite-vec):`);
            vectorLogger.info(`   - 总工具数: ${tools.length}`);
            vectorLogger.info(`   - 新增向量化: ${vectorizedTools.length}`);
            vectorLogger.info(`   - 保存到数据库: ${saveResults.length}`);
            vectorLogger.info(`   - 删除相似工具: ${deletedToolsCount.total}`);

            return saveResults;

        } catch (error) {
            vectorLogger.error({ err: error }, '❌ 建立MCP工具向量索引失败');
            throw error;
        }
    }

    /**
     * 计算两个字符串的相似度 (使用Levenshtein距离)
     * @param {string} str1 - 第一个字符串
     * @param {string} str2 - 第二个字符串
     * @returns {number} 相似度分数 (0-1之间)
     */
    calculateNameSimilarity(str1, str2) {
        if (!str1 || !str2) return 0;
        if (str1 === str2) return 1;

        const len1 = str1.length;
        const len2 = str2.length;
        const maxLen = Math.max(len1, len2);
        
        if (maxLen === 0) return 1;

        // 计算Levenshtein距离
        const matrix = Array(len2 + 1).fill().map(() => Array(len1 + 1).fill(0));
        
        for (let i = 0; i <= len1; i++) matrix[0][i] = i;
        for (let j = 0; j <= len2; j++) matrix[j][0] = j;
        
        for (let j = 1; j <= len2; j++) {
            for (let i = 1; i <= len1; i++) {
                if (str1[i - 1] === str2[j - 1]) {
                    matrix[j][i] = matrix[j - 1][i - 1];
                } else {
                    matrix[j][i] = Math.min(
                        matrix[j - 1][i] + 1,     // 删除
                        matrix[j][i - 1] + 1,     // 插入
                        matrix[j - 1][i - 1] + 1  // 替换
                    );
                }
            }
        }
        
        const distance = matrix[len2][len1];
        return 1 - (distance / maxLen);
    }

    /**
     * 识别需要删除的相似工具
     * @param {string} newToolName - 新工具名称
     * @param {string} newDescription - 新工具描述
     * @param {Array} similarTools - 相似工具列表
     * @param {number} similarityThreshold - 相似度阈值 (默认0.96)
     * @returns {Array} 需要删除的工具列表
     */
    identifySimilarToolsToDelete(newToolName, newDescription, similarTools, similarityThreshold = 0.96) {
        const toDelete = [];
        
        vectorLogger.info(`🔍 检查 ${similarTools.length} 个相似工具是否需要删除 (阈值: ${similarityThreshold})`);
        
        for (const similar of similarTools) {
            const vectorSimilarity = similar.similarity;
            const nameSimilarity = this.calculateNameSimilarity(newToolName, similar.tool_name);
            
            vectorLogger.info(`📊 工具 "${similar.tool_name}":`);
            vectorLogger.info(`   - 向量相似度: ${vectorSimilarity.toFixed(4)}`);
            vectorLogger.info(`   - 名称相似度: ${nameSimilarity.toFixed(4)}`);
            
            // 判断逻辑：向量相似度 >= 0.96 则认为是非常相似的工具
            if (vectorSimilarity >= similarityThreshold) {
                vectorLogger.info(`🎯 判定为非常相似工具，将被删除: ${similar.tool_name}`);
                toDelete.push(similar);
            } else {
                vectorLogger.info(`✅ 保留工具: ${similar.tool_name} (相似度未达到阈值)`);
            }
        }
        
        vectorLogger.info(`🗑️  总共需要删除 ${toDelete.length} 个相似工具`);
        return toDelete;
    }

    /**
     * 直接搜索向量 (不依赖MCP客户端)
     * @param {string} query - 查询文本
     * @param {Object} options - 搜索选项
     * @returns {Promise<Array>} 相似工具MD5列表
     */
    async searchSimilar(query, options = {}) {
        try {
            if (!this.isInitialized) {
                throw new Error('向量搜索引擎未初始化');
            }

            const {
                topK = 5,
                threshold = 0.1,
                modelName = process.env.EMBEDDING_NG_MODEL_NAME
                    || process.env.EMBEDDING_MODEL_NAME
                    || 'doubao-embedding-text-240715'
            } = options;

            const results = await this.searchSimilarTools(query, modelName, topK, threshold);
            return results;

        } catch (error) {
            vectorLogger.error({ err: error }, '❌ 搜索相似工具失败');
            throw error;
        }
    }

    /**
     * 获取搜索引擎统计信息
     */
    async getSearchStats() {
        try {
            const dbStats = await this.db.getStats();
            return {
                isInitialized: this.isInitialized,
                database: dbStats,
                engine: 'sqlite-vec'
            };
        } catch (error) {
            vectorLogger.error({ err: error }, '❌ 获取搜索统计信息失败');
            throw error;
        }
    }

    /**
     * 清理索引
     * @param {string} modelName - 模型名称
     * @returns {Promise<number>} 清理的记录数
     */
    async clearIndex(modelName = null) {
        try {
            const defaultModelName = modelName
                || process.env.EMBEDDING_NG_MODEL_NAME
                || process.env.EMBEDDING_MODEL_NAME
                || 'doubao-embedding-text-240715';
            
            vectorLogger.info(`🗑️  清理向量索引: ${defaultModelName}`);
            
            // 这里需要清理向量表中的数据
            // 由于sqlite-vec的限制，我们需要重新创建表
            await this.db.run('DELETE FROM vec_tool_embeddings');
            await this.db.run('DELETE FROM tool_vectors WHERE model_name = ?', [defaultModelName]);
            
            vectorLogger.info('✅ 向量索引清理完成');
            
        } catch (error) {
            vectorLogger.error({ err: error }, '❌ 清理向量索引失败');
            throw error;
        }
    }

    /**
     * 关闭向量搜索引擎
     */
    async close() {
        try {
            await this.db.close();
            this.isInitialized = false;
            vectorLogger.info('✅ 向量搜索引擎已关闭');
        } catch (error) {
            vectorLogger.error({ err: error }, '❌ 关闭向量搜索引擎失败');
            throw error;
        }
    }
}

export default VectorSearch;<|MERGE_RESOLUTION|>--- conflicted
+++ resolved
@@ -24,8 +24,6 @@
 }
 
 const vectorLogger = createChildLogger({ module: 'vector-search' });
-<<<<<<< HEAD
-=======
 
 async function runWithConcurrency(items, limit, handler) {
     const concurrency = Math.max(1, Number.isFinite(limit) ? limit : 1);
@@ -46,7 +44,6 @@
 
     await Promise.all(workers);
 }
->>>>>>> 7b26fe5e
 
 class VectorSearch {
     constructor() {
@@ -202,11 +199,7 @@
             vectorLogger.info(`🔧 模型: ${defaultModelName}`);
             const serverInfo = serverNames && serverNames.length > 0 ? `, 服务器过滤: ${serverNames.join(', ')}` : '';
             const groupInfo = groupNames && groupNames.length > 0 ? `, 分组过滤: ${groupNames.join(', ')}` : '';
-<<<<<<< HEAD
-            vectorLogger.info(`⚙️  参数: topK=${topK}, threshold=${threshold}${serverInfo}${groupInfo}`);
-=======
             console.log(`⚙️  参数: topK=${topK}, threshold=${threshold}${serverInfo}${groupInfo}`);
->>>>>>> 7b26fe5e
 
             let effectiveServerNames = serverNames;
 
@@ -214,11 +207,7 @@
                 const groupServerNames = this.db.getServerNamesForGroups(groupNames);
 
                 if (groupServerNames.length === 0) {
-<<<<<<< HEAD
-                    vectorLogger.info('⚠️  指定分组没有匹配的服务器，返回空结果');
-=======
                     console.log('⚠️  指定分组没有匹配的服务器，返回空结果');
->>>>>>> 7b26fe5e
                     return [];
                 }
 
@@ -226,11 +215,7 @@
                     effectiveServerNames = effectiveServerNames.filter(name => groupServerNames.includes(name));
 
                     if (effectiveServerNames.length === 0) {
-<<<<<<< HEAD
-                        vectorLogger.info('⚠️  分组过滤与服务器过滤没有交集，返回空结果');
-=======
                         console.log('⚠️  分组过滤与服务器过滤没有交集，返回空结果');
->>>>>>> 7b26fe5e
                         return [];
                     }
                 } else {
@@ -335,30 +320,18 @@
 
             await runWithConcurrency(toolsToVectorize, concurrencyLimit, async (tool, index) => {
                 try {
-<<<<<<< HEAD
-                    vectorLogger.info(`📊 向量化进度: ${index + 1}/${toolsToVectorize.length} - ${tool.toolName}`);
+                    console.log(`📊 向量化进度: ${index + 1}/${toolsToVectorize.length} - ${tool.toolName}`);
 
                     const vector = await vectorizeString(`${tool.toolName} ${tool.description}`.trim());
 
-                    vectorLogger.info(`🔍 检查是否存在相似工具: ${tool.toolName}`);
-=======
-                    console.log(`📊 向量化进度: ${index + 1}/${toolsToVectorize.length} - ${tool.toolName}`);
-
-                    const vector = await vectorizeString(`${tool.toolName} ${tool.description}`.trim());
-
                     console.log(`🔍 检查是否存在相似工具: ${tool.toolName}`);
->>>>>>> 7b26fe5e
 
                     try {
                         const queryVector = vector;
                         const similarTools = await this.db.searchSimilarVectors(queryVector, 10, 0.7);
 
                         if (similarTools.length > 0) {
-<<<<<<< HEAD
-                            vectorLogger.info(`📊 找到 ${similarTools.length} 个候选相似工具`);
-=======
                             console.log(`📊 找到 ${similarTools.length} 个候选相似工具`);
->>>>>>> 7b26fe5e
 
                             const toDelete = this.identifySimilarToolsToDelete(
                                 tool.toolName,
