--- conflicted
+++ resolved
@@ -119,12 +119,7 @@
 
 ### 3. Configure Environment Variables
 - Copy `.env.example` to `.env`
-<<<<<<< HEAD
-- Fill in the variables from the table below (at minimum set `EMBEDDING_NG_API_KEY` and a strong `ADMIN_API_KEY`).
-  Legacy variables with the `EMBEDDING_` prefix are still read for backward compatibility, but new deployments should prefer the `EMBEDDING_NG_` naming.
-=======
 - Fill in the variables from the table below (at minimum set `EMBEDDING_API_KEY` and a strong `ADMIN_API_KEY`)
->>>>>>> 7b26fe5e
 
 | Variable | Description | Default | Required |
 | -------- | ----------- | ------- | -------- |
@@ -133,30 +128,16 @@
 | `EMBEDDING_NG_MODEL_NAME` | Embedding model name | `doubao-embedding-text-240715` | ❌ |
 | `EMBEDDING_NG_VECTOR_DIMENSION` | Vector dimension | `1024` | ❌ |
 | `MCP_CALLBACK_PORT` | OAuth callback listening port | `12334` | ❌ |
-<<<<<<< HEAD
-| `MCP_SERVER_PORT` | Local MCP HTTP service listening port | `3398` | ❌ |
-=======
 | `MCP_SERVER_PORT` | Local MCP HTTP service listening port | `3000` | ❌ |
->>>>>>> 7b26fe5e
 | `TOOLS_DB_PATH` | Custom path for the SQLite database file | `<project>/tools_vector.db` | ❌ |
 | `TOOL_RETRIEVER_TOP_K` | Default number of tools returned by `retriever` | `5` | ❌ |
 | `TOOL_RETRIEVER_THRESHOLD` | Minimum similarity threshold | `0.1` | ❌ |
 | `ADMIN_API_KEY` | Secret required to access `/api` administration endpoints | - | ✅ |
 | `ALLOW_UNAUTHENTICATED_API` | Set to `true` to bypass API key checks (development only) | `false` | ❌ |
-<<<<<<< HEAD
-| `ALLOWED_ORIGINS` | Comma separated CORS allowlist | `http://localhost:3398` | ❌ |
-| `ADMIN_RATE_LIMIT_WINDOW_MS` | Rate limiting window for admin API (milliseconds) | `60000` | ❌ |
-| `ADMIN_RATE_LIMIT_MAX` | Maximum requests per window per client IP | `120` | ❌ |
-| `LOG_LEVEL` | Structured log level (`trace` → `fatal`) | `info` | ❌ |
-| `VECTORIZE_CONCURRENCY` | Number of parallel workers used when embedding tools | `4` | ❌ |
-
-> ℹ️ The bootstrapper first looks for `.env` in the project root and then falls back to `data/.env`, enabling the Docker Compose workflow described below without extra configuration.
-=======
 | `ALLOWED_ORIGINS` | Comma separated CORS allowlist | `http://localhost:3000` | ❌ |
 | `ADMIN_RATE_LIMIT_WINDOW_MS` | Rate limiting window for admin API (milliseconds) | `60000` | ❌ |
 | `ADMIN_RATE_LIMIT_MAX` | Maximum requests per window per client IP | `120` | ❌ |
 | `VECTORIZE_CONCURRENCY` | Number of parallel workers used when embedding tools | `4` | ❌ |
->>>>>>> 7b26fe5e
 
 ### 4. Start Service
 
@@ -167,52 +148,9 @@
 The system will:
 - Initialize the SQLite database with MCP server configurations
 - Load 12 pre-configured MCP servers from the database
-<<<<<<< HEAD
-- Start the local MCP server at `http://localhost:3398/mcp`
-- Provide a secured RESTful API at `http://localhost:3398/api/...` (requires `ADMIN_API_KEY`)
-
-## Testing
-
-Run the automated unit and integration checks with the built-in Node.js test runner:
-
-```bash
-LOG_LEVEL=error npm test
-```
-
-> ℹ️ The integration suite starts a real MCP server instance and will be skipped automatically when the `better-sqlite3` native bindings are not available (for example, on platforms where prebuilt binaries are missing).
-
-## Observability
-
-- **Structured logging** – all application logs are emitted as JSON with request context. Adjust verbosity with `LOG_LEVEL` (`trace`, `debug`, `info`, `warn`, `error`, `fatal`).
-- **Request logging middleware** – every HTTP call records method, URL, status code, and latency.
-- **Prometheus metrics** – scrape `GET /metrics` to collect `http_request_duration_seconds` histograms segmented by method, route, and status code.
-
-## Containerized Deployment
-
-Build and run the service using Docker:
-
-```bash
-# Build image
-docker build -t dextmcp .
-
-# Start with docker-compose (persists SQLite data in ./data)
-docker compose up -d
-```
-
-To mirror the integration workflow:
-
-1. Create a `data/` directory in the project root and move your `.env` file there (it will be mounted into the container).
-2. Start any remote MCP servers behind ToolHive and record their proxy URLs.
-3. Launch the stack with `docker compose up -d`; the service exposes MCP + admin APIs at `http://localhost:3398`.
-4. Use the admin API to update server entries so they point at the ToolHive proxy URLs.
-
-The compose file maps the MCP server to `localhost:3398`, mounts `./data` into `/usr/src/app/data` for the SQLite database and environment file, and surfaces the same environment variables described above for secure configuration.
-
-=======
 - Start the local MCP server at `http://localhost:3000/mcp`
 - Provide a secured RESTful API at `http://localhost:3000/api/...` (requires `ADMIN_API_KEY`)
 
->>>>>>> 7b26fe5e
 ## MCP Server & Group Management API
 
 ### RESTful API Endpoints
@@ -221,22 +159,13 @@
 
 #### Get All Servers
 ```bash
-<<<<<<< HEAD
-curl -H "x-api-key: $ADMIN_API_KEY" http://localhost:3398/api/mcp-servers
-curl -H "x-api-key: $ADMIN_API_KEY" "http://localhost:3398/api/mcp-servers?enabled=true&server_type=http"
-=======
 curl -H "x-api-key: $ADMIN_API_KEY" http://localhost:3000/api/mcp-servers
 curl -H "x-api-key: $ADMIN_API_KEY" "http://localhost:3000/api/mcp-servers?enabled=true&server_type=http"
->>>>>>> 7b26fe5e
 ```
 
 #### Get Specific Server
 ```bash
-<<<<<<< HEAD
-curl -H "x-api-key: $ADMIN_API_KEY" http://localhost:3398/api/mcp-servers/1
-=======
 curl -H "x-api-key: $ADMIN_API_KEY" http://localhost:3000/api/mcp-servers/1
->>>>>>> 7b26fe5e
 ```
 
 #### Create New Server
@@ -272,11 +201,7 @@
 
 #### Update Server
 ```bash
-<<<<<<< HEAD
-curl -X PATCH http://localhost:3398/api/mcp-servers/1 \
-=======
 curl -X PATCH http://localhost:3000/api/mcp-servers/1 \
->>>>>>> 7b26fe5e
   -H "Content-Type: application/json" \
   -H "x-api-key: $ADMIN_API_KEY" \
   -d '{
@@ -288,11 +213,7 @@
 
 #### Add Server to Groups
 ```bash
-<<<<<<< HEAD
-curl -X POST http://localhost:3398/api/mcp-servers/1/groups \
-=======
 curl -X POST http://localhost:3000/api/mcp-servers/1/groups \
->>>>>>> 7b26fe5e
   -H "Content-Type: application/json" \
   -H "x-api-key: $ADMIN_API_KEY" \
   -d '{
@@ -302,11 +223,7 @@
 
 #### Remove Server from Groups
 ```bash
-<<<<<<< HEAD
-curl -X DELETE http://localhost:3398/api/mcp-servers/1/groups \
-=======
 curl -X DELETE http://localhost:3000/api/mcp-servers/1/groups \
->>>>>>> 7b26fe5e
   -H "Content-Type: application/json" \
   -H "x-api-key: $ADMIN_API_KEY" \
   -d '{
@@ -316,42 +233,20 @@
 
 #### Delete Server
 ```bash
-<<<<<<< HEAD
-curl -X DELETE http://localhost:3398/api/mcp-servers/1 \
-  -H "x-api-key: $ADMIN_API_KEY"
-```
-
-#### Trigger Tool Sync
-```bash
-curl -X POST http://localhost:3398/api/sync \
-  -H "x-api-key: $ADMIN_API_KEY"
-```
-
-Use this endpoint whenever remote MCP servers add, update, or remove tools. The call refreshes the vector index without restarting the local service.
-
-=======
 curl -X DELETE http://localhost:3000/api/mcp-servers/1 \
   -H "x-api-key: $ADMIN_API_KEY"
 ```
 
->>>>>>> 7b26fe5e
 ### Group Management
 
 Use the following endpoints to organize MCP servers into named groups:
 
 ```bash
 # List all groups with server counts
-<<<<<<< HEAD
-curl -H "x-api-key: $ADMIN_API_KEY" http://localhost:3398/api/mcp-groups
-
-# Create a new group
-curl -X POST http://localhost:3398/api/mcp-groups \
-=======
 curl -H "x-api-key: $ADMIN_API_KEY" http://localhost:3000/api/mcp-groups
 
 # Create a new group
 curl -X POST http://localhost:3000/api/mcp-groups \
->>>>>>> 7b26fe5e
   -H "Content-Type: application/json" \
   -H "x-api-key: $ADMIN_API_KEY" \
   -d '{
@@ -360,11 +255,7 @@
   }'
 
 # Update a group
-<<<<<<< HEAD
-curl -X PATCH http://localhost:3398/api/mcp-groups/1 \
-=======
 curl -X PATCH http://localhost:3000/api/mcp-groups/1 \
->>>>>>> 7b26fe5e
   -H "Content-Type: application/json" \
   -H "x-api-key: $ADMIN_API_KEY" \
   -d '{
@@ -372,11 +263,7 @@
   }'
 
 # Delete a group
-<<<<<<< HEAD
-curl -X DELETE http://localhost:3398/api/mcp-groups/1 \
-=======
 curl -X DELETE http://localhost:3000/api/mcp-groups/1 \
->>>>>>> 7b26fe5e
   -H "x-api-key: $ADMIN_API_KEY"
 ```
 
