--- conflicted
+++ resolved
@@ -5,13 +5,8 @@
   "main": "index.js",
   "type": "module",
   "scripts": {
-<<<<<<< HEAD
-    "start": "node index.js",
-    "dev": "NODE_ENV=development node index.js",
-=======
     "start": "node mcp-server.js",
     "dev": "NODE_ENV=development node mcp-server.js",
->>>>>>> 7b26fe5e
     "test": "NODE_ENV=test node --test",
     "test:watch": "NODE_ENV=test node --test --watch",
     "test:coverage": "NODE_ENV=test node --test --experimental-test-coverage"
