# Dext - 高级 MCP 工具检索与向量索引系统

中文 | [English](README.md)

**Dext** 是一个先进的 MCP (Model Context Protocol) 工具检索与向量索引系统，通过智能语义搜索实现工具发现和执行。它采用数据库驱动的配置管理系统，提供 RESTful API 进行动态 MCP 服务器管理。

## 系统架构概览

Dext 作为一个智能中间层运行：

1. **多服务器 MCP 客户端**：使用 `@langchain/mcp-adapters` 连接多个远程 MCP 服务器（飞书、Context7 等）
2. **数据库驱动配置**：基于 SQLite 的 MCP 服务器配置与 RESTful API 管理
3. **向量数据库**：自动同步远程工具元数据到本地 SQLite 向量数据库
4. **本地 MCP 服务端**：基于 Express 的 HTTP MCP 服务端，提供 `retriever`、`executor` 和管理 API
5. **智能检索引擎**：在配置 Embedding API 后运行向量化与向量搜索的自检流程

### Dext 工作流程图

```mermaid
graph TB
    User[用户/应用程序] -->|自然语言查询| LocalMCP[本地 MCP 服务器<br/>localhost:3000/mcp]
    User -->|API 管理| API[RESTful API<br/>/api/mcp-servers]

    LocalMCP -->|语义工具搜索| VS[向量搜索引擎]
    LocalMCP -->|工具执行代理| MCP[多服务器 MCP 客户端]

    VS -->|文本转换为向量| Embedding[嵌入 API<br/>OpenAI 兼容]
    Embedding -->|返回查询向量| VS
    VS -->|向量相似性搜索| VDB[(向量数据库<br/>SQLite + sqlite-vec)]
    VDB -->|返回相似工具| VS
    VS -->|返回排序结果| LocalMCP

    API -->|读取/写入配置| DB[(配置数据库<br/>mcp_servers 表)]
    DB -->|加载服务器配置| MCP

    MCP -->|建立连接| Remote1[远程 MCP 服务器 1<br/>飞书]
    MCP -->|建立连接| Remote2[远程 MCP 服务器 2<br/>Context7]
    MCP -->|建立连接| Remote3[远程 MCP 服务器 N<br/>...]

    Remote1 -->|同步工具元数据| Indexer[工具索引器]
    Remote2 -->|同步工具元数据| Indexer
    Remote3 -->|同步工具元数据| Indexer
    Indexer -->|向量化工具描述| Embedding
    Embedding -->|存储工具向量| VDB

    VS -->|记录搜索历史| SessionDB[(会话历史<br/>session_tool_history)]
    SessionDB -->|移除重复推荐| VS

    classDef user fill:#e1f5fe
    classDef local fill:#f3e5f5
    classDef vector fill:#e8f5e8
    classDef remote fill:#fff3e0
    classDef db fill:#fce4ec

    class User user
    class LocalMCP,API local
    class VS,Embedding,Indexer vector
    class Remote1,Remote2,Remote3 remote
    class VDB,SessionDB,DB db
```

### 关键工作流程步骤

1. **配置管理**：MCP 服务器通过数据库和 RESTful API 进行管理
2. **动态加载**：系统在启动时从数据库加载服务器配置
3. **查询处理**：用户向本地 MCP 服务器发送自然语言查询
4. **工具检索**：`retriever` 工具将查询向量化并搜索语义相似的工具有
5. **工具执行**：`executor` 工具将请求代理到适当的远程 MCP 服务器
6. **持续索引**：远程服务器的工具元数据自动同步并向量化
7. **会话管理**：跟踪搜索历史以避免重复工具推荐

> 💡 本项目展示了现代 AI 系统中工具管理的先进方法，结合了语义搜索、向量数据库和数据库驱动的配置管理。

## 核心能力

- **数据库驱动配置**：基于 SQLite 的 MCP 服务器配置，无需配置文件
- **RESTful API 管理**：完整的 MCP 服务器配置 CRUD API
- **多服务器 MCP 客户端**：基于 `MultiServerMCPClient`，支持 OAuth 回调、SSE/HTTP 传输等能力
- **本地 MCP 服务端**：基于 Express 的 HTTP MCP 服务端，提供 `/mcp` 端点和管理 API
- **工具向量索引与检索**：使用 `better-sqlite3` 和 `sqlite-vec` 进行向量搜索
- **Session 级历史**：搜索历史跟踪，避免重复工具推荐
- **迁移支持**：提供从遗留配置文件迁移的工具

## 项目结构

```
├── index.js                  # 入口：负责引导 MCP 客户端并启动服务
├── lib/
│   ├── embedding.js          # 向量化相关的通用工具函数
│   └── mcpClient.js          # MCP 客户端初始化与环境变量占位符解析
├── scripts/
│   └── diagnostics.js        # 可选的诊断脚本，用于验证向量化与搜索流程
├── mcp-server.js             # 本地 MCP 服务端 (Express + MCP SDK) + RESTful API
├── vector_search.js          # 工具向量化与检索逻辑
├── database.js               # SQLite + sqlite-vec 管理器
├── database_schema.sql       # 数据库建表脚本
├── migrate-mcp-servers.js    # 迁移工具（已弃用，仅用于遗留配置）
├── MIGRATION_README.md       # 数据库 API 文档
├── tools_vector.db           # 运行时生成的 SQLite 数据库
├── .env.example              # 环境变量模板
├── package.json              # NPM 脚本与依赖
└── README.md                 # 英文文档
```

`tools_vector.db` 会在首次运行时自动创建；它包含向量搜索数据和 MCP 服务器配置。

## 快速开始

### 1. 准备环境
- Node.js ≥ 18（ESM 与 `Float32Array` 支持）
- 可选：准备好 Embedding API 的访问凭证

### 2. 安装依赖

```bash
npm install
```

### 3. 配置环境变量
- 复制 `.env.example` 为 `.env`
- 按需填写下表中的变量（至少配置 `EMBEDDING_API_KEY` 和一个足够复杂的 `ADMIN_API_KEY`）

| 变量名 | 说明 | 默认值 | 必需 |
| ------ | ---- | ------ | ---- |
| `EMBEDDING_API_KEY` | OpenAI 兼容 Embedding API 密钥 | - | ✅ |
| `EMBEDDING_BASE_URL` | Embedding API Base URL | - | ❌ |
| `EMBEDDING_MODEL_NAME` | Embedding 模型名称 | `doubao-embedding-text-240715` | ❌ |
| `EMBEDDING_VECTOR_DIMENSION` | 向量维度 | `1024` | ❌ |
| `MCP_CALLBACK_PORT` | OAuth 回调监听端口 | `12334` | ❌ |
| `MCP_SERVER_PORT` | 本地 MCP HTTP 服务监听端口 | `3000` | ❌ |
| `TOOLS_DB_PATH` | 自定义 SQLite 数据库文件路径 | `<project>/tools_vector.db` | ❌ |
| `TOOL_RETRIEVER_TOP_K` | `retriever` 默认返回的工具数量 | `5` | ❌ |
| `TOOL_RETRIEVER_THRESHOLD` | 最低相似度阈值 | `0.1` | ❌ |
| `ADMIN_API_KEY` | 访问 `/api` 管理端点所需的密钥 | - | ✅ |
| `ALLOW_UNAUTHENTICATED_API` | 设为 `true` 可跳过密钥校验（仅限本地调试） | `false` | ❌ |
| `ALLOWED_ORIGINS` | 允许的 CORS 来源列表（逗号分隔） | `http://localhost:3000` | ❌ |
| `ADMIN_RATE_LIMIT_WINDOW_MS` | 管理 API 限流窗口（毫秒） | `60000` | ❌ |
| `ADMIN_RATE_LIMIT_MAX` | 每个客户端在窗口内允许的请求数 | `120` | ❌ |
<<<<<<< HEAD
| `LOG_LEVEL` | 日志级别（`trace` 至 `fatal`） | `info` | ❌ |
=======
>>>>>>> ac1bedb3
| `VECTORIZE_CONCURRENCY` | 工具向量化并发工作数 | `4` | ❌ |

### 4. 启动服务

```bash
npm start
```

系统将会：
- 初始化包含 MCP 服务器配置的 SQLite 数据库
- 从数据库加载 12 个预配置的 MCP 服务器
- 在 `http://localhost:3000/mcp` 启动本地 MCP 服务器
- 在 `http://localhost:3000/api/...` 提供需要 `ADMIN_API_KEY` 的安全 RESTful API
<<<<<<< HEAD

## 测试

使用 Node.js 自带的测试运行器执行单元与集成测试：

```bash
LOG_LEVEL=error npm test
```

> ℹ️ 集成测试会启动真实的 MCP 服务实例；当运行环境缺少 `better-sqlite3` 的原生绑定（例如未编译的 Linux 镜像）时，该用例会自动跳过。

## 可观测性

- **结构化日志**：所有日志均以带上下文的 JSON 输出，可通过 `LOG_LEVEL`（`trace`、`debug`、`info`、`warn`、`error`、`fatal`）调整详细程度。
- **请求日志中间件**：记录每个 HTTP 请求的 Method、URL、状态码和耗时。
- **Prometheus 指标**：访问 `GET /metrics` 可获取 `http_request_duration_seconds` 直方图，用于监控请求延迟。

## 容器化部署

可以通过 Docker 快速启动：

```bash
# 构建镜像
docker build -t dextmcp .

# 使用 docker-compose 运行（SQLite 数据持久化在 ./data）
docker compose up -d
```

`docker-compose.yml` 会将服务映射到本地 `3000` 端口，并把 SQLite 数据库存储在 `./data/tools_vector.db`，同时支持通过环境变量完成安全配置。
=======
>>>>>>> ac1bedb3

## MCP 服务器管理 API

### RESTful API 端点

所有 MCP 服务器配置都通过 RESTful API 进行管理。每个请求必须携带 `x-api-key` 请求头，其值为配置的 `ADMIN_API_KEY`，否则服务器会返回 `401 Unauthorized`。触发限流时会返回 `429 Too Many Requests`。

#### 获取所有服务器
```bash
curl -H "x-api-key: $ADMIN_API_KEY" http://localhost:3000/api/mcp-servers
curl -H "x-api-key: $ADMIN_API_KEY" "http://localhost:3000/api/mcp-servers?enabled=true&server_type=http"
```

#### 获取特定服务器
```bash
curl -H "x-api-key: $ADMIN_API_KEY" http://localhost:3000/api/mcp-servers/1
```

#### 创建新服务器
```bash
# STDIO 服务器
curl -X POST http://localhost:3000/api/mcp-servers \
  -H "Content-Type: application/json" \
  -H "x-api-key: $ADMIN_API_KEY" \
  -d '{
    "server_name": "my-stdio-server",
    "server_type": "stdio",
    "command": "npx",
    "args": ["my-package"],
    "description": "我的自定义 MCP 服务器"
  }'

# HTTP 服务器
curl -X POST http://localhost:3000/api/mcp-servers \
  -H "Content-Type: application/json" \
  -H "x-api-key: $ADMIN_API_KEY" \
  -d '{
    "server_name": "my-http-server",
    "server_type": "http",
    "url": "https://example.com/mcp",
    "headers": {
      "Authorization": "Bearer token"
    },
    "description": "HTTP MCP 服务器"
  }'
```

#### 更新服务器
```bash
curl -X PATCH http://localhost:3000/api/mcp-servers/1 \
  -H "Content-Type: application/json" \
  -H "x-api-key: $ADMIN_API_KEY" \
  -d '{
    "description": "更新后的描述",
    "enabled": false
  }'
```

#### 删除服务器
```bash
curl -X DELETE http://localhost:3000/api/mcp-servers/1 \
  -H "x-api-key: $ADMIN_API_KEY"
<<<<<<< HEAD
```

#### 手动触发工具同步
```bash
curl -X POST http://localhost:3000/api/sync \
  -H "x-api-key: $ADMIN_API_KEY"
```

当远程 MCP 服务器新增、修改或下线工具时，可以调用该接口重新抓取并向量化最新的工具列表，无需重启本地服务。

=======
```

>>>>>>> ac1bedb3
### 安全加固

- **API 密钥认证**：设置 `ADMIN_API_KEY` 并在每个 `/api` 请求中通过 `x-api-key` 头部发送。`ALLOW_UNAUTHENTICATED_API=true` 仅建议在本地调试时使用。
- **限流配置**：通过 `ADMIN_RATE_LIMIT_WINDOW_MS` 与 `ADMIN_RATE_LIMIT_MAX` 控制访问频率，超过阈值会得到 429 响应。
- **CORS 白名单**：在 `ALLOWED_ORIGINS` 中配置受信任的前端来源，未列出的来源会收到 403。

### 数据库架构

MCP 服务器存储在 `mcp_servers` 表中：

```sql
CREATE TABLE mcp_servers (
    id INTEGER PRIMARY KEY AUTOINCREMENT,
    server_name TEXT NOT NULL UNIQUE,
    server_type TEXT NOT NULL CHECK (server_type IN ('http', 'stdio')),
    url TEXT,
    command TEXT,
    args TEXT,  -- JSON 格式
    headers TEXT, -- JSON 格式
    env TEXT, -- JSON 格式
    description TEXT,
    enabled INTEGER DEFAULT 1,
    created_at DATETIME DEFAULT CURRENT_TIMESTAMP,
    updated_at DATETIME DEFAULT CURRENT_TIMESTAMP
);
```

## MCP 工具 API

启动后，本地 MCP 服务器将在 `http://localhost:3000/mcp` 提供以下工具：

### 1. `retriever` - 语义工具搜索
根据自然语言描述检索最相关的工具。

```javascript
// 使用 MCP 客户端调用
const results = await client.call("retriever", {
  descriptions: ["我想在飞书文档中插入时间轴"],
  sessionId: "abc123",  // 6位会话 ID，可选
  serverNames: ["feishu"]  // 可选：按特定服务器过滤
});

// 返回格式
{
  "session_id": "abc123",
  "new_tools": [
    {
      "query_index": 0,
      "query": "我想在飞书文档中插入时间轴",
      "tools": [
        {
          "rank": 1,
          "tool_name": "feishu__docx_block_create",
          "md5": "abc123...",
          "description": "在飞书文档中创建块",
          "similarity": 0.8943,
          "input_schema": "{...}",
          "output_schema": "{...}"
        }
      ]
    }
  ],
  "known_tools": [...],  // 此会话中已检索过的工具
  "summary": {
    "new_tools_count": 3,
    "known_tools_count": 2,
    "session_history_count": 5
  },
  "server_description": "可用服务器：feishu(飞书文档服务器), context7(Context7 API)"
}
```

### 2. `executor` - 工具执行代理
代理执行远程 MCP 工具。

```javascript
const result = await client.call("executor", {
  md5: "abc123...",
  parameters: {
    documentId: "doc_456",
    blockType: "timeline",
    content: {...}
  }
});
```

### 3. `greeting` 资源
用于测试的示例资源。

```javascript
const greeting = await client.getResource("greeting://World");
// 返回: "Hello, World!"
```

## 高级用法

### 数据库直接访问

```javascript
import VectorDatabase from './database.js';

const db = new VectorDatabase();
await db.initialize();

// 获取所有启用的 MCP 服务器
const servers = db.db.prepare('SELECT * FROM mcp_servers WHERE enabled = 1').all();

// 搜索相似工具
const results = db.searchSimilarVectors(queryVector, 5, 0.2, ['feishu']);

// 获取会话历史
const history = db.getSessionHistory('abc123');

// 关闭数据库
await db.close();
```

### 配置管理

```javascript
// 查看当前配置
import sqlite3 from 'better-sqlite3';
const db = sqlite3('tools_vector.db');
const servers = db.prepare('SELECT server_name, server_type, url, command FROM mcp_servers WHERE enabled = 1').all();
console.log(servers);
db.close();
```

## 故障排除

### 常见问题

1. **MCP 客户端初始化失败**
   - 检查数据库文件是否存在且有正确权限
   - 确认数据库中有启用的服务器配置
   - 查看应用日志中的详细错误信息

2. **服务器无法连接**
   - 确认服务器配置正确（URL、命令、参数等）
   - 检查网络连接和防火墙设置
   - 使用 API 更新服务器配置

3. **API 无法访问**
   - 确保 MCP 服务器正在运行
   - 检查端口配置（默认：3000）
   - 测试健康检查端点：`GET /health`

### 调试命令

```bash
# 检查数据库内容
sqlite3 tools_vector.db "SELECT server_name, server_type FROM mcp_servers WHERE enabled = 1;"

# 测试 API 健康状态
curl http://localhost:3000/health

# 查看启用的服务器
curl "http://localhost:3000/api/mcp-servers?enabled=true"
```

### 从遗留配置迁移

如果您有遗留的 `mcp-servers.json` 文件：

```bash
# 运行迁移脚本（已弃用，仅用于遗留配置）
node migrate-mcp-servers.js
```

脚本将会：
- 读取旧配置文件
- 将配置迁移到数据库
- 创建原文件的备份
- 跳过已存在的配置

## 架构优势

1. **动态配置**：在运行时修改 MCP 服务器配置，无需重启应用程序
2. **数据持久化**：SQLite 数据库提供可靠的配置存储和复杂查询
3. **RESTful API**：完整的管理接口，便于与其他系统集成
4. **配置验证**：内置数据验证和错误处理
5. **版本控制**：数据库包含创建和更新时间戳，支持变更追踪

## License

MIT<|MERGE_RESOLUTION|>--- conflicted
+++ resolved
@@ -136,10 +136,6 @@
 | `ALLOWED_ORIGINS` | 允许的 CORS 来源列表（逗号分隔） | `http://localhost:3000` | ❌ |
 | `ADMIN_RATE_LIMIT_WINDOW_MS` | 管理 API 限流窗口（毫秒） | `60000` | ❌ |
 | `ADMIN_RATE_LIMIT_MAX` | 每个客户端在窗口内允许的请求数 | `120` | ❌ |
-<<<<<<< HEAD
-| `LOG_LEVEL` | 日志级别（`trace` 至 `fatal`） | `info` | ❌ |
-=======
->>>>>>> ac1bedb3
 | `VECTORIZE_CONCURRENCY` | 工具向量化并发工作数 | `4` | ❌ |
 
 ### 4. 启动服务
@@ -153,39 +149,6 @@
 - 从数据库加载 12 个预配置的 MCP 服务器
 - 在 `http://localhost:3000/mcp` 启动本地 MCP 服务器
 - 在 `http://localhost:3000/api/...` 提供需要 `ADMIN_API_KEY` 的安全 RESTful API
-<<<<<<< HEAD
-
-## 测试
-
-使用 Node.js 自带的测试运行器执行单元与集成测试：
-
-```bash
-LOG_LEVEL=error npm test
-```
-
-> ℹ️ 集成测试会启动真实的 MCP 服务实例；当运行环境缺少 `better-sqlite3` 的原生绑定（例如未编译的 Linux 镜像）时，该用例会自动跳过。
-
-## 可观测性
-
-- **结构化日志**：所有日志均以带上下文的 JSON 输出，可通过 `LOG_LEVEL`（`trace`、`debug`、`info`、`warn`、`error`、`fatal`）调整详细程度。
-- **请求日志中间件**：记录每个 HTTP 请求的 Method、URL、状态码和耗时。
-- **Prometheus 指标**：访问 `GET /metrics` 可获取 `http_request_duration_seconds` 直方图，用于监控请求延迟。
-
-## 容器化部署
-
-可以通过 Docker 快速启动：
-
-```bash
-# 构建镜像
-docker build -t dextmcp .
-
-# 使用 docker-compose 运行（SQLite 数据持久化在 ./data）
-docker compose up -d
-```
-
-`docker-compose.yml` 会将服务映射到本地 `3000` 端口，并把 SQLite 数据库存储在 `./data/tools_vector.db`，同时支持通过环境变量完成安全配置。
-=======
->>>>>>> ac1bedb3
 
 ## MCP 服务器管理 API
 
@@ -248,21 +211,8 @@
 ```bash
 curl -X DELETE http://localhost:3000/api/mcp-servers/1 \
   -H "x-api-key: $ADMIN_API_KEY"
-<<<<<<< HEAD
-```
-
-#### 手动触发工具同步
-```bash
-curl -X POST http://localhost:3000/api/sync \
-  -H "x-api-key: $ADMIN_API_KEY"
-```
-
-当远程 MCP 服务器新增、修改或下线工具时，可以调用该接口重新抓取并向量化最新的工具列表，无需重启本地服务。
-
-=======
-```
-
->>>>>>> ac1bedb3
+```
+
 ### 安全加固
 
 - **API 密钥认证**：设置 `ADMIN_API_KEY` 并在每个 `/api` 请求中通过 `x-api-key` 头部发送。`ALLOW_UNAUTHENTICATED_API=true` 仅建议在本地调试时使用。
